{
  "name": "@walletconnect/universal-provider",
  "description": "Universal Provider for WalletConnect Protocol",
  "version": "2.17.0",
  "author": "WalletConnect, Inc. <walletconnect.com>",
  "homepage": "https://github.com/walletconnect/walletconnect-monorepo/",
  "repository": {
    "type": "git",
    "url": "https://github.com/walletconnect/walletconnect-monorepo",
    "directory": "packages/universal-provider"
  },
  "license": "Apache-2.0",
  "main": "dist/index.cjs.js",
  "module": "dist/index.es.js",
  "unpkg": "dist/index.umd.js",
  "types": "dist/types/index.d.ts",
  "exports": {
    ".": {
      "types": "./dist/types/index.d.ts",
      "module": "./dist/index.es.js",
      "default": "./dist/index.cjs.js"
    }
  },
  "files": [
    "dist"
  ],
  "keywords": [
    "wallet",
    "walletconnect"
  ],
  "scripts": {
    "clean": "rm -rf dist",
    "build:pre": "npm run clean",
    "build:types": "tsc",
    "build:source": "rollup --config rollup.config.js",
    "build": "npm run build:pre; npm run build:source; npm run build:types",
    "test:pre": "rm -rf ./test/tmp && mkdir ./test/tmp",
    "test": "npm run test:pre; vitest run --dir test",
    "lint": "eslint -c '../../.eslintrc' --fix './src/**/*.ts'",
    "prettier": "prettier --check '{src,test}/**/*.{js,ts,jsx,tsx}'"
  },
  "dependencies": {
    "@walletconnect/events": "1.0.1",
    "@walletconnect/jsonrpc-http-connection": "1.0.8",
    "@walletconnect/jsonrpc-provider": "1.0.14",
    "@walletconnect/jsonrpc-types": "1.0.4",
    "@walletconnect/jsonrpc-utils": "1.0.8",
    "@walletconnect/keyvaluestorage": "1.1.1",
    "@walletconnect/logger": "2.1.2",
<<<<<<< HEAD
    "@walletconnect/sign-client": "2.15.1",
    "@walletconnect/types": "2.15.1",
    "@walletconnect/utils": "2.15.1",
    "events": "3.3.0",
    "lodash": "4.17.21"
=======
    "@walletconnect/sign-client": "2.17.0",
    "@walletconnect/types": "2.17.0",
    "@walletconnect/utils": "2.17.0",
    "events": "3.3.0"
>>>>>>> dcaeeded
  },
  "devDependencies": {
    "cosmos-wallet": "1.2.0",
    "ethereum-test-network": "0.1.6",
    "ethers": "5.7.0",
    "uint8arrays": "3.0.0",
    "web3": "1.7.5"
  }
}<|MERGE_RESOLUTION|>--- conflicted
+++ resolved
@@ -47,18 +47,11 @@
     "@walletconnect/jsonrpc-utils": "1.0.8",
     "@walletconnect/keyvaluestorage": "1.1.1",
     "@walletconnect/logger": "2.1.2",
-<<<<<<< HEAD
-    "@walletconnect/sign-client": "2.15.1",
-    "@walletconnect/types": "2.15.1",
-    "@walletconnect/utils": "2.15.1",
-    "events": "3.3.0",
-    "lodash": "4.17.21"
-=======
     "@walletconnect/sign-client": "2.17.0",
     "@walletconnect/types": "2.17.0",
     "@walletconnect/utils": "2.17.0",
+    "lodash": "4.17.21",
     "events": "3.3.0"
->>>>>>> dcaeeded
   },
   "devDependencies": {
     "cosmos-wallet": "1.2.0",
