--- conflicted
+++ resolved
@@ -45,16 +45,9 @@
     "@walletconnect/jsonrpc-types": "^1.0.2",
     "@walletconnect/jsonrpc-utils": "^1.0.7",
     "@walletconnect/logger": "^2.0.1",
-<<<<<<< HEAD
-    "@walletconnect/sign-client": "2.8.0",
-    "@walletconnect/types": "2.8.0",
-    "@walletconnect/utils": "2.8.0",
-=======
     "@walletconnect/sign-client": "2.8.1",
     "@walletconnect/types": "2.8.1",
     "@walletconnect/utils": "2.8.1",
-    "eip1193-provider": "1.0.1",
->>>>>>> 5159f776
     "events": "^3.3.0"
   },
   "devDependencies": {
