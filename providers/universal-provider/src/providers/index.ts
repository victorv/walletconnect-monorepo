export * as Eip155Provider from "./eip155";
export * as SolanaProvider from "./solana";
export * as CosmosProvider from "./cosmos";
export * as CardanoProvider from "./cardano";
export * as ElrondProvider from "./elrond";
<<<<<<< HEAD
export * as MultiversXProvider from "./multiversx";
export * as PolkadotProvider from './polkadot';
=======
export * as MultiversXProvider from "./multiversx";
>>>>>>> 5f9e2c64
<|MERGE_RESOLUTION|>--- conflicted
+++ resolved
@@ -3,9 +3,5 @@
 export * as CosmosProvider from "./cosmos";
 export * as CardanoProvider from "./cardano";
 export * as ElrondProvider from "./elrond";
-<<<<<<< HEAD
 export * as MultiversXProvider from "./multiversx";
-export * as PolkadotProvider from './polkadot';
-=======
-export * as MultiversXProvider from "./multiversx";
->>>>>>> 5f9e2c64
+export * as PolkadotProvider from './polkadot';