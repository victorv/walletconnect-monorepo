import { EventEmitter } from "events";
<<<<<<< HEAD
import { getAccountsFromNamespaces, isValidArray } from "@walletconnect/utils";
import { Metadata, UniversalProvider } from "@walletconnect/universal-provider";
import { Web3Modal } from "@web3modal/standalone";
import { SignClientTypes } from "@walletconnect/types";

=======
import { getAccountsFromNamespaces, getSdkError, isValidArray } from "@walletconnect/utils";
>>>>>>> 45944726
import {
  IEthereumProvider as IProvider,
  ProviderAccounts,
  RequestArguments,
<<<<<<< HEAD
} from "./types";

export const RPC_URL = "https://rpc.walletconnect.com/v1/";

export const signerMethods = [
  "eth_requestAccounts",
  "eth_accounts",
  "eth_chainId",
  "eth_sendTransaction",
  "eth_signTransaction",
  "eth_sign",
  "eth_signTypedData",
  "personal_sign",
];

export const signerEvents = ["chainChanged", "accountsChanged"];
=======
} from "eip1193-provider";
import { Metadata, Namespace, UniversalProvider } from "@walletconnect/universal-provider";
import type { Web3Modal } from "@web3modal/standalone";
import { SessionTypes, SignClientTypes } from "@walletconnect/types";
import { STORAGE_KEY, REQUIRED_METHODS, REQUIRED_EVENTS, RPC_URL } from "./constants";

export type RpcMethod =
  | "personal_sign"
  | "eth_sendTransaction"
  | "eth_accounts"
  | "eth_requestAccounts"
  | "eth_call"
  | "eth_getBalance"
  | "eth_sendRawTransaction"
  | "eth_sign"
  | "eth_signTransaction"
  | "eth_signTypedData"
  | "eth_signTypedData_v3"
  | "eth_signTypedData_v4"
  | "wallet_switchEthereumChain"
  | "wallet_addEthereumChain"
  | "wallet_getPermissions"
  | "wallet_requestPermissions"
  | "wallet_registerOnboarding"
  | "wallet_watchAsset"
  | "wallet_scanQRCode";

export type RpcEvent = "accountsChanged" | "chainChanged" | "message" | "disconnect" | "connect";
>>>>>>> 45944726

export interface EthereumRpcMap {
  [chainId: string]: string;
}

export interface SessionEvent {
  event: { name: string; data: any };
  chainId: string;
}

export interface EthereumRpcConfig {
  chains: string[];
  optionalChains?: string[];
  methods: string[];
  optionalMethods?: string[];
  /**
   * @description Events that the wallet MUST support or the connection will be rejected
   */
  events: string[];
  optionalEvents?: string[];
  rpcMap: EthereumRpcMap;
  projectId: string;
  metadata?: Metadata;
  showQrModal: boolean;
}
export interface ConnectOps {
  chains?: number[];
  optionalChains?: number[];
  rpcMap?: EthereumRpcMap;
  pairingTopic?: string;
}

export interface IEthereumProvider extends IProvider {
  connect(opts?: ConnectOps | undefined): Promise<void>;
}

export function getRpcUrl(chainId: string, rpc: EthereumRpcConfig): string | undefined {
  let rpcUrl: string | undefined;
  if (rpc.rpcMap) {
    rpcUrl = rpc.rpcMap[getEthereumChainId([chainId])];
  }
  return rpcUrl;
}

export function getEthereumChainId(chains: string[]): number {
  return Number(chains[0].split(":")[1]);
}

export type NamespacesParams = {
  chains: EthereumRpcConfig["chains"];
  optionalChains?: EthereumRpcConfig["optionalChains"];
  methods?: EthereumRpcConfig["methods"];
  optionalMethods?: EthereumRpcConfig["methods"];
  events?: EthereumRpcConfig["events"];
  rpcMap: EthereumRpcConfig["rpcMap"];
  optionalEvents?: EthereumRpcConfig["events"];
};

export function buildNamespaces(params: NamespacesParams): {
  required: Namespace;
  optional?: Namespace;
} {
  const { chains, optionalChains, methods, optionalMethods, events, optionalEvents, rpcMap } =
    params;

  if (!isValidArray(chains)) {
    throw new Error("Invalid chains");
  }

  const requiredChains = chains;
  const requriedMethods = methods || REQUIRED_METHODS;
  const requiredEvents = events || REQUIRED_EVENTS;
  const requiredRpcMap = {
    [getEthereumChainId(requiredChains)]: rpcMap[getEthereumChainId(requiredChains)],
  };

  const required: Namespace = {
    chains: requiredChains,
    methods: requriedMethods,
    events: requiredEvents,
    rpcMap: requiredRpcMap,
  };

  // make a list of events and methods that require additional permissions
  // so we know if we should to include the required chains in the optional namespace
  const eventsRequiringPermissions = events?.filter((event) => !REQUIRED_EVENTS.includes(event));
  const methodsRequiringPermissions = methods?.filter((event) => !REQUIRED_METHODS.includes(event));

  if (
    !optionalChains &&
    !optionalEvents &&
    !optionalMethods &&
    !eventsRequiringPermissions?.length &&
    !methodsRequiringPermissions?.length
  ) {
    return { required };
  }

  /*
   * decides whether or not to include the required chains in the optional namespace
   * use case: if there is a single chain as required but additonal methods/events as optional
   */
  const shouldIncludeRequiredChains =
    (eventsRequiringPermissions?.length && methodsRequiringPermissions?.length) || !optionalChains;

  const optional: Namespace = {
    chains: [
      ...new Set(
        shouldIncludeRequiredChains ? requiredChains.concat(optionalChains || []) : optionalChains,
      ),
    ],
    methods: [...new Set(requriedMethods.concat(optionalMethods || []))],
    events: [...new Set(requiredEvents.concat(optionalEvents || []))],
    rpcMap,
  };

  return { required, optional };
}
export interface EthereumProviderOptions {
  projectId: string;
  /**
   * @note Chains that your app intents to use and the peer MUST support. If the peer does not support these chains, the connection will be rejected.
   * @default [1]
   * @example [1, 3, 4, 5, 42]
   */
  chains: number[];
  /**
   * @note Optional chains that your app MAY attempt to use and the peer MAY support. If the peer does not support these chains, the connection will still be established.
   * @default [1]
   * @example [1, 3, 4, 5, 42]
   */
  optionalChains?: number[];
  /**
   * @note Methods that your app intents to use and the peer MUST support. If the peer does not support these methods, the connection will be rejected.
   * @default ["eth_sendTransaction", "personal_sign"]
   */
  methods?: string[];
  /**
   * @note Methods that your app MAY attempt to use and the peer MAY support. If the peer does not support these methods, the connection will still be established.
   */
  optionalMethods?: string[];
  events?: string[];
  optionalEvents?: string[];
  rpcMap?: EthereumRpcMap;
  metadata?: Metadata;
  showQrModal?: boolean;
}

export class EthereumProvider implements IEthereumProvider {
  public events: any = new EventEmitter();
  public namespace = "eip155";
  public accounts: string[] = [];
  public signer: InstanceType<typeof UniversalProvider>;
  public chainId = 1;
  public modal?: Web3Modal;

  private rpc: EthereumRpcConfig;
  private readonly STORAGE_KEY = STORAGE_KEY;

  constructor() {
    // assigned during initialize
    this.signer = {} as InstanceType<typeof UniversalProvider>;
    this.rpc = {} as EthereumRpcConfig;
  }

  static async init(opts: EthereumProviderOptions): Promise<EthereumProvider> {
    const provider = new EthereumProvider();
    await provider.initialize(opts);
    return provider;
  }

  public async request<T = unknown>(args: RequestArguments): Promise<T> {
    return await this.signer.request(args, this.formatChainId(this.chainId));
  }

  public sendAsync(
    args: RequestArguments,
    callback: (error: Error | null, response: any) => void,
  ): void {
    this.signer.sendAsync(args, callback, this.formatChainId(this.chainId));
  }

  get connected(): boolean {
    if (!this.signer.client) return false;
    return this.signer.client.core.relayer.connected;
  }

  get connecting(): boolean {
    if (!this.signer.client) return false;
    return this.signer.client.core.relayer.connecting;
  }

  public async enable(): Promise<ProviderAccounts> {
    if (!this.session) await this.connect();
    const accounts = await this.request({ method: "eth_requestAccounts" });
    return accounts as ProviderAccounts;
  }

  public async connect(opts?: ConnectOps): Promise<void> {
    if (!this.signer.client) {
      throw new Error("Provider not initialized. Call init() first");
    }

    this.loadConnectOpts(opts);
    const { required, optional } = buildNamespaces(this.rpc);
    try {
      const session = await new Promise<SessionTypes.Struct | undefined>(
        async (resolve, reject) => {
          if (this.rpc.showQrModal) {
            this.modal?.subscribeModal((state) => {
              // the modal was closed so reject the promise
              if (!state.open && !this.signer.session)
                reject(new Error("User rejected the request."));
            });
          }
          const session = await this.signer.connect({
            namespaces: {
              [this.namespace]: required,
            },
            ...(optional && {
              optionalNamespaces: {
                [this.namespace]: optional,
              },
            }),
            pairingTopic: opts?.pairingTopic,
          });
          resolve(session);
        },
      );
      if (!session) return;
      this.setChainIds(this.rpc.chains);
      const accounts = getAccountsFromNamespaces(session.namespaces, [this.namespace]);
      this.setAccounts(accounts);
      this.events.emit("connect", { chainId: this.chainId, accounts: this.accounts });
    } catch (error) {
      this.signer.logger.error(error);
      throw error;
    } finally {
      if (this.modal) this.modal.closeModal();
    }
  }

  public async disconnect(): Promise<void> {
    if (this.session) {
      await this.signer.disconnect();
    }
    this.reset();
  }

  public on(event: any, listener: any): void {
    this.events.on(event, listener);
  }

  public once(event: string, listener: any): void {
    this.events.once(event, listener);
  }

  public removeListener(event: string, listener: any): void {
    this.events.removeListener(event, listener);
  }

  public off(event: string, listener: any): void {
    this.events.off(event, listener);
  }

  get isWalletConnect() {
    return true;
  }

  get session() {
    return this.signer.session;
  }
  // ---------- Private ----------------------------------------------- //

  private registerEventListeners() {
    this.signer.on("session_event", (payload: SignClientTypes.EventArguments["session_event"]) => {
      const { params } = payload;
      const { event } = params;
      if (event.name === "accountsChanged") {
        this.accounts = event.data;
        this.events.emit("accountsChanged", this.accounts);
      } else if (event.name === "chainChanged") {
        this.setChainId(this.formatChainId(event.data));
      } else {
        this.events.emit(event.name, event.data);
      }
      this.events.emit("session_event", payload);
    });

    this.signer.on("chainChanged", (chainId: string) => {
      const chain = parseInt(chainId);
      this.chainId = chain;
      this.events.emit("chainChanged", chain);
      this.persist();
    });

    this.signer.on(
      "session_update",
      (payload: SignClientTypes.EventArguments["session_update"]) => {
        this.events.emit("session_update", payload);
      },
    );

    this.signer.on(
      "session_delete",
      (payload: SignClientTypes.EventArguments["session_delete"]) => {
        this.reset();
        this.events.emit("session_delete", payload);
        this.events.emit("disconnect", {
          ...getSdkError("USER_DISCONNECTED"),
          data: payload.topic,
        });
      },
    );

    this.signer.on("display_uri", (uri: string) => {
      if (this.rpc.showQrModal) {
        this.modal?.openModal({ uri });
      }
      this.events.emit("display_uri", uri);
    });
  }

  private setHttpProvider(chainId: number): void {
    this.request({
      method: "wallet_switchEthereumChain",
      params: [{ chainId: chainId.toString(16) }],
    });
  }

  private isCompatibleChainId(chainId: string): boolean {
    return typeof chainId === "string" ? chainId.startsWith(`${this.namespace}:`) : false;
  }

  private formatChainId(chainId: number): string {
    return `${this.namespace}:${chainId}`;
  }

  private parseChainId(chainId: string): number {
    return Number(chainId.split(":")[1]);
  }

  private setChainIds(chains: string[]) {
    const compatible = chains.filter((x) => this.isCompatibleChainId(x));
    const chainIds = compatible.map((c) => this.parseChainId(c));
    if (chainIds.length) {
      this.chainId = chainIds[0];
      this.events.emit("chainChanged", this.chainId);
      this.persist();
    }
  }

  private setChainId(chain: string) {
    if (this.isCompatibleChainId(chain)) {
      const chainId = this.parseChainId(chain);
      this.chainId = chainId;
      this.setHttpProvider(chainId);
    }
  }

  private parseAccountId(account: string): { chainId: string; address: string } {
    const [namespace, reference, address] = account.split(":");
    const chainId = `${namespace}:${reference}`;
    return { chainId, address };
  }

  private setAccounts(accounts: string[]) {
    this.accounts = accounts
      .filter((x) => this.parseChainId(this.parseAccountId(x).chainId) === this.chainId)
      .map((x) => this.parseAccountId(x).address);
    this.events.emit("accountsChanged", this.accounts);
  }

  private getRpcConfig(opts: EthereumProviderOptions): EthereumRpcConfig {
    return {
      chains: opts.chains?.map((chain) => this.formatChainId(chain)) || [`${this.namespace}:1`],
      optionalChains: opts.optionalChains
        ? opts.optionalChains.map((chain) => this.formatChainId(chain))
        : undefined,
      methods: opts?.methods || REQUIRED_METHODS,
      events: opts?.events || REQUIRED_EVENTS,
      optionalMethods: opts?.optionalMethods || [],
      optionalEvents: opts?.optionalEvents || [],
      rpcMap:
        opts?.rpcMap ||
        this.buildRpcMap(opts.chains.concat(opts.optionalChains || []), opts.projectId),
      showQrModal: opts?.showQrModal ?? true,
      projectId: opts.projectId,
      metadata: opts.metadata,
    };
  }

  private buildRpcMap(chains: number[], projectId: string): EthereumRpcMap {
    const map: EthereumRpcMap = {};
    chains.forEach((chain) => {
      map[chain] = this.getRpcUrl(chain, projectId);
    });
    return map;
  }

  private async initialize(opts: EthereumProviderOptions) {
    this.rpc = this.getRpcConfig(opts);
    this.chainId = getEthereumChainId(this.rpc.chains);
    this.signer = await UniversalProvider.init({ projectId: this.rpc.projectId });
    this.registerEventListeners();
    await this.loadPersistedSession();
    if (this.rpc.showQrModal) {
      const { Web3Modal } = await import("@web3modal/standalone");
      this.modal = new Web3Modal({
        walletConnectVersion: 2,
        projectId: this.rpc.projectId,
        standaloneChains: this.rpc.chains,
      });
    }
  }

  private loadConnectOpts(opts?: ConnectOps) {
    if (!opts) return;
    const { chains, optionalChains, rpcMap } = opts;
    if (chains && isValidArray(chains)) {
      this.rpc.chains = chains.map((chain) => this.formatChainId(chain));
      chains.forEach((chain) => {
        this.rpc.rpcMap[chain] = rpcMap?.[chain] || this.getRpcUrl(chain);
      });
    }
    if (optionalChains && isValidArray(optionalChains)) {
      this.rpc.optionalChains = [];
      this.rpc.optionalChains = optionalChains?.map((chain) => this.formatChainId(chain));
      optionalChains.forEach((chain) => {
        this.rpc.rpcMap[chain] = rpcMap?.[chain] || this.getRpcUrl(chain);
      });
    }
  }

  private getRpcUrl(chainId: number, projectId?: string): string {
    const providedRpc = this.rpc.rpcMap?.[chainId];
    return (
      providedRpc ||
      `${RPC_URL}?chainId=eip155:${chainId}&projectId=${projectId || this.rpc.projectId}`
    );
  }

  private async loadPersistedSession() {
    if (!this.session) return;
    const chainId = await this.signer.client.core.storage.getItem(`${this.STORAGE_KEY}/chainId`);
    this.setChainIds(
      chainId ? [this.formatChainId(chainId)] : this.session.namespaces[this.namespace].accounts,
    );
    this.setAccounts(this.session.namespaces[this.namespace].accounts);
  }

  private reset() {
    this.chainId = 1;
    this.accounts = [];
  }

  private persist() {
    if (!this.session) return;
    this.signer.client.core.storage.setItem(`${this.STORAGE_KEY}/chainId`, this.chainId);
  }
}

export default EthereumProvider;<|MERGE_RESOLUTION|>--- conflicted
+++ resolved
@@ -1,36 +1,6 @@
 import { EventEmitter } from "events";
-<<<<<<< HEAD
-import { getAccountsFromNamespaces, isValidArray } from "@walletconnect/utils";
-import { Metadata, UniversalProvider } from "@walletconnect/universal-provider";
-import { Web3Modal } from "@web3modal/standalone";
-import { SignClientTypes } from "@walletconnect/types";
-
-=======
 import { getAccountsFromNamespaces, getSdkError, isValidArray } from "@walletconnect/utils";
->>>>>>> 45944726
-import {
-  IEthereumProvider as IProvider,
-  ProviderAccounts,
-  RequestArguments,
-<<<<<<< HEAD
-} from "./types";
-
-export const RPC_URL = "https://rpc.walletconnect.com/v1/";
-
-export const signerMethods = [
-  "eth_requestAccounts",
-  "eth_accounts",
-  "eth_chainId",
-  "eth_sendTransaction",
-  "eth_signTransaction",
-  "eth_sign",
-  "eth_signTypedData",
-  "personal_sign",
-];
-
-export const signerEvents = ["chainChanged", "accountsChanged"];
-=======
-} from "eip1193-provider";
+import { IEthereumProvider as IProvider, ProviderAccounts, RequestArguments } from "./types";
 import { Metadata, Namespace, UniversalProvider } from "@walletconnect/universal-provider";
 import type { Web3Modal } from "@web3modal/standalone";
 import { SessionTypes, SignClientTypes } from "@walletconnect/types";
@@ -58,7 +28,6 @@
   | "wallet_scanQRCode";
 
 export type RpcEvent = "accountsChanged" | "chainChanged" | "message" | "disconnect" | "connect";
->>>>>>> 45944726
 
 export interface EthereumRpcMap {
   [chainId: string]: string;
