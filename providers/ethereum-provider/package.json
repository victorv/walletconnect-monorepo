{
  "name": "@walletconnect/ethereum-provider",
  "description": "Ethereum Provider for WalletConnect Protocol",
  "version": "2.17.0",
  "author": "WalletConnect, Inc. <walletconnect.com>",
  "homepage": "https://github.com/walletconnect/walletconnect-monorepo/",
  "repository": {
    "type": "git",
    "url": "https://github.com/walletconnect/walletconnect-monorepo",
    "directory": "packages/ethereum-provider"
  },
  "license": "Apache-2.0",
  "main": "dist/index.cjs.js",
  "module": "dist/index.es.js",
  "unpkg": "dist/index.umd.js",
  "types": "dist/types/index.d.ts",
  "sideEffects": false,
  "exports": {
    ".": {
      "types": "./dist/types/index.d.ts",
      "module": "./dist/index.es.js",
      "default": "./dist/index.cjs.js"
    }
  },
  "files": [
    "dist"
  ],
  "keywords": [
    "wallet",
    "walletconnect"
  ],
  "scripts": {
    "clean": "rm -rf dist",
    "build:pre": "npm run clean",
    "build:types": "tsc",
    "build:source": "rollup --config rollup.config.js",
    "build": "npm run build:pre; npm run build:source; npm run build:types",
    "test:pre": "rm -rf ./test/test.db",
    "test:run": "vitest run --dir test",
    "test": "npm run test:pre; npm run test:run",
    "test:ignoreUnhandled": "npm run test:pre; npm run test:run -- --dangerouslyIgnoreUnhandledErrors",
    "lint": "eslint -c '../../.eslintrc' --fix './src/**/*.ts'",
    "prettier": "prettier --check '{src,test}/**/*.{js,ts,jsx,tsx}'"
  },
  "dependencies": {
    "@walletconnect/jsonrpc-http-connection": "1.0.8",
    "@walletconnect/jsonrpc-provider": "1.0.14",
    "@walletconnect/jsonrpc-types": "1.0.4",
    "@walletconnect/jsonrpc-utils": "1.0.8",
<<<<<<< HEAD
    "@walletconnect/keyvaluestorage": "1.1.1",
    "@walletconnect/modal": "2.6.2",
    "@walletconnect/sign-client": "2.15.1",
    "@walletconnect/types": "2.15.1",
    "@walletconnect/universal-provider": "2.15.1",
    "@walletconnect/utils": "2.15.1",
=======
    "@walletconnect/modal": "2.7.0",
    "@walletconnect/sign-client": "2.17.0",
    "@walletconnect/types": "2.17.0",
    "@walletconnect/universal-provider": "2.17.0",
    "@walletconnect/utils": "2.17.0",
>>>>>>> dcaeeded
    "events": "3.3.0"
  },
  "devDependencies": {
    "ethereum-test-network": "0.1.6",
    "ethers": "5.6.9",
    "uint8arrays": "3.1.0",
    "web3": "1.7.5"
  }
}<|MERGE_RESOLUTION|>--- conflicted
+++ resolved
@@ -47,20 +47,12 @@
     "@walletconnect/jsonrpc-provider": "1.0.14",
     "@walletconnect/jsonrpc-types": "1.0.4",
     "@walletconnect/jsonrpc-utils": "1.0.8",
-<<<<<<< HEAD
     "@walletconnect/keyvaluestorage": "1.1.1",
-    "@walletconnect/modal": "2.6.2",
-    "@walletconnect/sign-client": "2.15.1",
-    "@walletconnect/types": "2.15.1",
-    "@walletconnect/universal-provider": "2.15.1",
-    "@walletconnect/utils": "2.15.1",
-=======
     "@walletconnect/modal": "2.7.0",
     "@walletconnect/sign-client": "2.17.0",
     "@walletconnect/types": "2.17.0",
     "@walletconnect/universal-provider": "2.17.0",
     "@walletconnect/utils": "2.17.0",
->>>>>>> dcaeeded
     "events": "3.3.0"
   },
   "devDependencies": {
