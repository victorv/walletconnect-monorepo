--- conflicted
+++ resolved
@@ -448,18 +448,14 @@
     if (isJsonRpcRequest(payload)) {
       if (!payload.method.endsWith(RELAYER_SUBSCRIBER_SUFFIX)) return;
       const event = (payload as JsonRpcRequest<RelayJsonRpc.SubscriptionParams>).params;
-<<<<<<< HEAD
-      const { topic, message, publishedAt } = event.data;
+      const { topic, message, publishedAt, attestation } = event.data;
       const messageEvent: RelayerTypes.MessageEvent = {
         topic,
         message,
         publishedAt,
         transportType: "relay",
+        attestation,
       };
-=======
-      const { topic, message, publishedAt, attestation } = event.data;
-      const messageEvent: RelayerTypes.MessageEvent = { topic, message, publishedAt, attestation };
->>>>>>> cbffdf9e
       this.logger.debug(`Emitting Relayer Payload`);
       this.logger.trace({ type: "event", event: event.id, ...messageEvent });
       this.events.emit(event.id, messageEvent);
