import { BigNumber } from '@ethersproject/bignumber'
import { isHexString,hexlify,arrayify } from '@ethersproject/bytes'
import { getAddress } from '@ethersproject/address'
import { toUtf8Bytes,toUtf8String } from '@ethersproject/strings'

import {
  ITxData,
  IClientMeta,
  IParseURIResult,
  IRequiredParamsResult,
  IQueryParamsResult,
  IJsonRpcResponseSuccess,
  IJsonRpcResponseError,
  IJsonRpcErrorMessage
} from '@walletconnect/types'

// -- ArrayBuffer ------------------------------------------ //

export function convertArrayBufferToBuffer (arrayBuffer: ArrayBuffer): Buffer {
  const hex = convertArrayBufferToHex(arrayBuffer)
  const result = convertHexToBuffer(hex)
  return result
}

export function convertArrayBufferToUtf8 (arrayBuffer: ArrayBuffer): string {
  const utf8 = toUtf8String(new Uint8Array(arrayBuffer))
  return utf8
}

export function convertArrayBufferToHex (
  arrayBuffer: ArrayBuffer,
  noPrefix?: boolean
): string {
  let hex = hexlify(new Uint8Array(arrayBuffer))
  if (noPrefix) {
    hex = removeHexPrefix(hex)
  }
  return hex
}

export function convertArrayBufferToNumber (arrayBuffer: ArrayBuffer): number {
  const hex = convertArrayBufferToHex(arrayBuffer)
  const num = convertHexToNumber(hex)
  return num
}

export function concatArrayBuffers (...args: ArrayBuffer[]): ArrayBuffer {
  const hex: string = args.map(b => convertArrayBufferToHex(b, true)).join('')
  const result: ArrayBuffer = convertHexToArrayBuffer(hex)
  return result
}

// -- Buffer ----------------------------------------------- //

export function convertBufferToArrayBuffer (buffer: Buffer): ArrayBuffer {
  const hex = convertBufferToHex(buffer)
  const result = convertHexToArrayBuffer(hex)
  return result
}

export function convertBufferToUtf8 (buffer: Buffer): string {
  const result = buffer.toString('utf8')
  return result
}

export function convertBufferToHex (buffer: Buffer, noPrefix?: boolean): string {
  let hex = buffer.toString('hex')
  if (!noPrefix) {
    hex = addHexPrefix(hex)
  }
  return hex
}

export function convertBufferToNumber (buffer: Buffer): number {
  const hex = convertBufferToHex(buffer)
  const num = convertHexToNumber(hex)
  return num
}

export function concatBuffers (...args: Buffer[]): Buffer {
  const hex: string = args.map(b => convertBufferToHex(b, true)).join('')
  const result: Buffer = convertHexToBuffer(hex)
  return result
}

// -- Utf8 ------------------------------------------------- //

export function convertUtf8ToArrayBuffer (utf8: string): ArrayBuffer {
  const arrayBuffer = toUtf8Bytes(utf8).buffer
  return arrayBuffer
}

export function convertUtf8ToBuffer (utf8: string): Buffer {
  const result = new Buffer(utf8, 'utf8')
  return result
}

export function convertUtf8ToHex (utf8: string, noPrefix?: boolean): string {
  const arrayBuffer = convertUtf8ToArrayBuffer(utf8)
  const hex = convertArrayBufferToHex(arrayBuffer, noPrefix)
  return hex
}

export function convertUtf8ToNumber (utf8: string): number {
  const num = BigNumber.from(utf8).toNumber()
  return num
}

// -- Number ----------------------------------------------- //

export function convertNumberToBuffer (num: number): Buffer {
  const hex = convertNumberToHex(num)
  const buffer = convertHexToBuffer(hex)
  return buffer
}

export function convertNumberToArrayBuffer (num: number): ArrayBuffer {
  const hex = convertNumberToHex(num)
  const arrayBuffer = convertHexToArrayBuffer(hex)
  return arrayBuffer
}

export function convertNumberToUtf8 (num: number): string {
  const utf8 = BigNumber.from(num).toString()
  return utf8
}

export function convertNumberToHex (num: number, noPrefix?: boolean): string {
  let hex = BigNumber.from(num).toHexString()
  if (noPrefix) {
    hex = removeHexPrefix(hex)
  }
  return hex
}

// -- Hex -------------------------------------------------- //

export function convertHexToBuffer (hex: string): Buffer {
  hex = removeHexPrefix(hex)
  const buffer = new Buffer(hex, 'hex')
  return buffer
}

export function convertHexToArrayBuffer (hex: string): ArrayBuffer {
  hex = addHexPrefix(hex)
  const arrayBuffer = arrayify(hex).buffer
  return arrayBuffer
}

export function convertHexToUtf8 (hex: string): string {
  const arrayBuffer = convertHexToArrayBuffer(hex)
  const utf8 = convertArrayBufferToUtf8(arrayBuffer)
  return utf8
}

export function convertHexToNumber (hex: string): number {
  const num = BigNumber.from(hex).toNumber()
  return num
}

// -- Misc ------------------------------------------------- //

export function sanitizeHex (hex: string): string {
  hex = removeHexPrefix(hex)
  hex = hex.length % 2 !== 0 ? '0' + hex : hex
  if (hex) {
    hex = addHexPrefix(hex)
  }
  return hex
}

export function addHexPrefix (hex: string): string {
  if (hex.toLowerCase().substring(0, 2) === '0x') {
    return hex
  }
  return '0x' + hex
}

export function removeHexPrefix (hex: string): string {
  if (hex.toLowerCase().substring(0, 2) === '0x') {
    return hex.substring(2)
  }
  return hex
}

export function isHexString (value: any): boolean {
  return utils.isHexString(value)
}

export function payloadId (): number {
  const datePart: number = new Date().getTime() * Math.pow(10, 3)
  const extraPart: number = Math.floor(Math.random() * Math.pow(10, 3))
  const id: number = datePart + extraPart
  return id
}

export function uuid (): string {
  const result: string = ((a?: any, b?: any) => {
    for (
      b = a = '';
      a++ < 36;
      b +=
        (a * 51) & 52
          ? (a ^ 15 ? 8 ^ (Math.random() * (a ^ 20 ? 16 : 4)) : 4).toString(16)
          : '-'
    ) {
      // empty
    }
    return b
  })()
  return result
}

export const toChecksumAddress = (address: string) => {
  return getAddress(address)
}

export const isValidAddress = (address?: string) => {
  if (!address) {
    return false
  } else if (address.toLowerCase().substring(0, 2) !== '0x') {
    return false
  } else if (!/^(0x)?[0-9a-f]{40}$/i.test(address)) {
    return false
  } else if (
    /^(0x)?[0-9a-f]{40}$/.test(address) ||
    /^(0x)?[0-9A-F]{40}$/.test(address)
  ) {
    return true
  } else {
    return address === toChecksumAddress(address)
  }
}

export function getMeta (): IClientMeta | null {
  if (
    typeof window === 'undefined' ||
    typeof document === 'undefined' ||
    typeof window.location === 'undefined'
  ) {
    return null
  }

  function getIcons (): string[] {
    const links: HTMLCollectionOf<
    HTMLLinkElement
    > = document.getElementsByTagName('link')
    const icons: string[] = []

    for (let i = 0; i < links.length; i++) {
      const link: HTMLLinkElement = links[i]

      const rel: string | null = link.getAttribute('rel')
      if (rel) {
        if (rel.toLowerCase().indexOf('icon') > -1) {
          const href: string | null = link.getAttribute('href')

          if (href) {
            if (
              href.toLowerCase().indexOf('https:') === -1 &&
              href.toLowerCase().indexOf('http:') === -1 &&
              href.indexOf('//') !== 0
            ) {
              let absoluteHref: string =
                window.location.protocol + '//' + window.location.host

              if (href.indexOf('/') === 0) {
                absoluteHref += href
              } else {
                const path: string[] = window.location.pathname.split('/')
                path.pop()
                const finalPath: string = path.join('/')
                absoluteHref += finalPath + '/' + href
              }

              icons.push(absoluteHref)
            } else if (href.indexOf('//') === 0) {
              const absoluteUrl: string = window.location.protocol + href

              icons.push(absoluteUrl)
            } else {
              icons.push(href)
            }
          }
        }
      }
    }

    return icons
  }

  function getMetaOfAny (...args: string[]): string {
    const metaTags: HTMLCollectionOf<
    HTMLMetaElement
    > = document.getElementsByTagName('meta')

    for (let i = 0; i < metaTags.length; i++) {
      const tag: HTMLMetaElement = metaTags[i]
      const attributes: Array<string | null> = ['itemprop', 'property', 'name']
        .map(target => tag.getAttribute(target))
        .filter(attr => {
          if (attr) {
            args.includes(attr)
          }
        })

      if (attributes.length && attributes) {
        const content: string | null = tag.getAttribute('content')
        if (content) {
          return content
        }
      }
    }

    return ''
  }

  function getName (): string {
    let name: string = getMetaOfAny(
      'name',
      'og:site_name',
      'og:title',
      'twitter:title'
    )

    if (!name) {
      name = document.title
    }

    return name
  }

  function getDescription (): string {
    const description: string = getMetaOfAny(
      'description',
      'og:description',
      'twitter:description',
      'keywords'
    )

    return description
  }

  const name: string = getName()
  const description: string = getDescription()
  const url: string = window.location.origin
  const icons: string[] = getIcons()

  const meta: IClientMeta = {
    description,
    url,
    icons,
    name
  }

  return meta
}

export function parseQueryString (queryString: string): any {
  const result: any = {}

  const pairs = (queryString[0] === '?'
    ? queryString.substr(1)
    : queryString
  ).split('&')

  for (let i = 0; i < pairs.length; i++) {
    const keyArr: string[] = pairs[i].match(/\w+(?==)/i) || []
    const valueArr: string[] = pairs[i].match(/=.+/i) || []
    if (keyArr[0]) {
      result[decodeURIComponent(keyArr[0])] = decodeURIComponent(
        valueArr[0].substr(1)
      )
    }
  }

  return result
}

export function parseWalletConnectUri (str: string): IParseURIResult {
  const pathStart: number = str.indexOf(':')

  const pathEnd: number | undefined =
    str.indexOf('?') !== -1 ? str.indexOf('?') : undefined

  const protocol: string = str.substring(0, pathStart)

  const path: string = str.substring(pathStart + 1, pathEnd)

  function parseRequiredParams (path: string): IRequiredParamsResult {
    const separator = '@'

    const values = path.split(separator)

    const requiredParams = {
      handshakeTopic: values[0],
      version: parseInt(values[1], 10)
    }

    return requiredParams
  }

  const requiredParams: IRequiredParamsResult = parseRequiredParams(path)

  const queryString: string =
    typeof pathEnd !== 'undefined' ? str.substr(pathEnd) : ''

  function parseQueryParams (queryString: string): IQueryParamsResult {
    const result = parseQueryString(queryString)

    const parameters: IQueryParamsResult = {
      key: result.key || '',
      bridge: result.bridge || ''
    }

    return parameters
  }

  const queryParams: IQueryParamsResult = parseQueryParams(queryString)

  const result: IParseURIResult = {
    protocol,
    ...requiredParams,
    ...queryParams
  }

  return result
}

export function promisify (
  originalFn: (...args: any[]) => void,
  thisArg?: any
): (
    ...callArgs: any[]
  ) => Promise<IJsonRpcResponseSuccess | IJsonRpcResponseError> {
  const promisifiedFunction = async (
    ...callArgs: any[]
  ): Promise<IJsonRpcResponseSuccess | IJsonRpcResponseError> => {
    return new Promise((resolve, reject) => {
      const callback = (
        err: Error | null,
        data: IJsonRpcResponseSuccess | IJsonRpcResponseError
      ) => {
        if (err === null || typeof err === 'undefined') {
          reject(err)
        }
        resolve(data)
      }
      originalFn.apply(thisArg, [...callArgs, callback])
    })
  }
  return promisifiedFunction
}

export function parsePersonalSign (params: string[]): string[] {
  if (!isHexString(params[1])) {
    params[1] = convertUtf8ToHex(params[1])
  }
  return params
}

export function parseTransactionData (
  txData: Partial<ITxData>
): Partial<ITxData> {
  if (typeof txData.from === 'undefined' || !isValidAddress(txData.from)) {
    throw new Error(`Transaction object must include a valid 'from' value.`)
  }

  function parseHexValues (value: number | string) {
    let result = value
<<<<<<< HEAD
    if (value !== '') {
      if (!utils.isHexString(value)) {
        if (typeof value === 'string') {
          value = convertUtf8ToNumber(value)
        }
        result = convertNumberToHex(value)
      } else {
        if (typeof value === 'string') {
          result = sanitizeHex(value)
        }
=======
    if (!isHexString(value)) {
      if (typeof value === 'string') {
        value = convertUtf8ToNumber(value)
>>>>>>> ac2be905
      }
    }
    return result
  }

  const txDataRPC = {
    from: sanitizeHex(txData.from),
    to: typeof txData.to === 'undefined' ? '' : sanitizeHex(txData.to),
    gasPrice:
      typeof txData.gasPrice === 'undefined'
        ? ''
        : parseHexValues(txData.gasPrice),
    gasLimit:
      typeof txData.gasLimit === 'undefined'
        ? typeof txData.gas === 'undefined'
          ? ''
          : parseHexValues(txData.gas)
        : parseHexValues(txData.gasLimit),
    value:
      typeof txData.value === 'undefined' ? '' : parseHexValues(txData.value),
    nonce:
      typeof txData.nonce === 'undefined' ? '' : parseHexValues(txData.nonce),
    data: typeof txData.data === 'undefined' ? '' : sanitizeHex(txData.data)
  }

  const prunable = ['gasPrice', 'gasLimit', 'value', 'nonce']
  Object.keys(txDataRPC).forEach((key: string) => {
    if (!txDataRPC[key].trim().length && prunable.includes(key)) {
      delete txDataRPC[key]
    }
  })

  return txDataRPC
}

export function formatRpcError (
  error: Partial<IJsonRpcErrorMessage>
): { code: number; message: string } {
  const message = error.message || 'Failed or Rejected Request'
  let code: number = -32000
  if (error && !error.code) {
    switch (message) {
      case 'Parse error':
        code = -32700
        break
      case 'Invalid request':
        code = -32600
        break
      case 'Method not found':
        code = -32601
        break
      case 'Invalid params':
        code = -32602
        break
      case 'Internal error':
        code = -32603
        break
      default:
        code = -32000
        break
    }
  }
  const result = {
    code,
    message
  }
  return result
}<|MERGE_RESOLUTION|>--- conflicted
+++ resolved
@@ -467,10 +467,8 @@
   }
 
   function parseHexValues (value: number | string) {
-    let result = value
-<<<<<<< HEAD
     if (value !== '') {
-      if (!utils.isHexString(value)) {
+      if (!isHexString(value)) {
         if (typeof value === 'string') {
           value = convertUtf8ToNumber(value)
         }
@@ -479,11 +477,6 @@
         if (typeof value === 'string') {
           result = sanitizeHex(value)
         }
-=======
-    if (!isHexString(value)) {
-      if (typeof value === 'string') {
-        value = convertUtf8ToNumber(value)
->>>>>>> ac2be905
       }
     }
     return result
