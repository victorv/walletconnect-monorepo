--- conflicted
+++ resolved
@@ -397,12 +397,6 @@
   return promisifiedFunction
 }
 
-<<<<<<< HEAD
-export function formatRpcError (error: {
-code?: number
-message: string
-}): { code: number; message: string } {
-=======
 type IJsonRpcErrorMessage = {
   code?: number
   message?: string
@@ -412,7 +406,6 @@
   error: IJsonRpcErrorMessage
 ): { code: number; message: string } {
   let message = error.message || 'Failed or Rejected Request'
->>>>>>> ec24d5a4
   let code: number = -32000
   if (error && !error.code) {
     switch (message) {
