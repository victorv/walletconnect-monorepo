import { detect } from "detect-browser";
import { FIVE_MINUTES, fromMiliseconds, toMiliseconds } from "@walletconnect/time";
import {
  SignClientTypes,
  RelayerClientMetadata,
  EngineTypes,
  RelayerTypes,
} from "@walletconnect/types";
import { getDocument, getLocation, getNavigator } from "@walletconnect/window-getters";
import { getWindowMetadata } from "@walletconnect/window-metadata";
import { ErrorResponse } from "@walletconnect/jsonrpc-utils";
import { IKeyValueStorage } from "@walletconnect/keyvaluestorage";
import * as qs from "query-string";

// -- constants -----------------------------------------//
export const REACT_NATIVE_PRODUCT = "ReactNative";

export const ENV_MAP = {
  reactNative: "react-native",
  node: "node",
  browser: "browser",
  unknown: "unknown",
};

export const EMPTY_SPACE = " ";

export const COLON = ":";

export const SLASH = "/";

export const DEFAULT_DEPTH = 2;

export const ONE_THOUSAND = 1000;

export const SDK_TYPE = "js";

// -- env -----------------------------------------------//

export function isNode(): boolean {
  return (
    typeof process !== "undefined" &&
    typeof process.versions !== "undefined" &&
    typeof process.versions.node !== "undefined"
  );
}

export function isReactNative(): boolean {
  return !getDocument() && !!getNavigator() && navigator.product === REACT_NATIVE_PRODUCT;
}

export function isBrowser(): boolean {
  return !isNode() && !!getNavigator() && !!getDocument();
}

export function getEnvironment(): string {
  if (isReactNative()) return ENV_MAP.reactNative;
  if (isNode()) return ENV_MAP.node;
  if (isBrowser()) return ENV_MAP.browser;
  return ENV_MAP.unknown;
}

export function getBundleId(): string | undefined {
  try {
    if (
      isReactNative() &&
      typeof global !== "undefined" &&
      typeof (global as any)?.Application !== "undefined"
    ) {
      return (global as any).Application?.applicationId;
    }
    return undefined;
  } catch {
    return undefined;
  }
}

// -- query -----------------------------------------------//

export function appendToQueryString(queryString: string, newQueryParams: any): string {
  let queryParams = qs.parse(queryString);

  queryParams = { ...queryParams, ...newQueryParams };

  queryString = qs.stringify(queryParams);

  return queryString;
}

// -- metadata ----------------------------------------------//

export function getAppMetadata(): SignClientTypes.Metadata {
  return (
    getWindowMetadata() || {
      name: "",
      description: "",
      url: "",
      icons: [""],
    }
  );
}

export function getRelayClientMetadata(protocol: string, version: number): RelayerClientMetadata {
  const env = getEnvironment();

  const metadata: RelayerClientMetadata = { protocol, version, env };
  if (env === "browser") {
    metadata.host = getLocation()?.host || "unknown";
  }
  return metadata;
}

// -- rpcUrl ----------------------------------------------//

export function getJavascriptOS() {
  const env = getEnvironment();
  // global.Platform is set by react-native-compat
  if (
    env === ENV_MAP.reactNative &&
    typeof global !== "undefined" &&
    typeof (global as any)?.Platform !== "undefined"
  ) {
    const { OS, Version } = (global as any).Platform;
    return [OS, Version].join("-");
  }

  const info = detect();
  if (info === null) return "unknown";
  const os = info.os ? info.os.replace(" ", "").toLowerCase() : "unknown";
  if (info.type === "browser") {
    return [os, info.name, info.version].join("-");
  }
  return [os, info.version].join("-");
}

export function getJavascriptID() {
  const env = getEnvironment();
  return env === ENV_MAP.browser ? [env, getLocation()?.host || "unknown"].join(":") : env;
}

export function formatUA(protocol: string, version: number, sdkVersion: string) {
  const os = getJavascriptOS();
  const id = getJavascriptID();
  return [[protocol, version].join("-"), [SDK_TYPE, sdkVersion].join("-"), os, id].join("/");
}
console;

export function formatRelayRpcUrl({
  protocol,
  version,
  relayUrl,
  sdkVersion,
  auth,
  projectId,
  useOnCloseEvent,
  bundleId,
}: RelayerTypes.RpcUrlParams) {
  const splitUrl = relayUrl.split("?");
  const ua = formatUA(protocol, version, sdkVersion);
  const params = {
    auth,
    ua,
    projectId,
    useOnCloseEvent: useOnCloseEvent || undefined,
    origin: bundleId || undefined,
  };
  const queryString = appendToQueryString(splitUrl[1] || "", params);
  return splitUrl[0] + "?" + queryString;
}

export function getHttpUrl(url: string) {
  // regex from https://stackoverflow.com/questions/3883871/regexp-to-grab-protocol-from-url
  const matches = url.match(/^[^:]+(?=:\/\/)/gi) || [];
  let protocol = matches[0];
  const domain = typeof protocol !== "undefined" ? url.split("://")[1] : url;
  protocol = protocol === "wss" ? "https" : "http";
  return [protocol, domain].join("://");
}

// -- assert ------------------------------------------------- //

export function assertType(obj: any, key: string, type: string) {
  if (!obj[key] || typeof obj[key] !== type) {
    throw new Error(`Missing or invalid "${key}" param`);
  }
}

// -- context ------------------------------------------------- //

export function parseContextNames(context: string, depth = DEFAULT_DEPTH) {
  return getLastItems(context.split(SLASH), depth);
}

export function formatMessageContext(context: string): string {
  return parseContextNames(context).join(EMPTY_SPACE);
}

// -- array ------------------------------------------------- //

export function hasOverlap(a: any[], b: any[]): boolean {
  const matches = a.filter((x) => b.includes(x));
  return matches.length === a.length;
}

export function getLastItems(arr: any[], depth = DEFAULT_DEPTH): any[] {
  return arr.slice(Math.max(arr.length - depth, 0));
}

// -- map ------------------------------------------------- //

export function mapToObj<T = any>(map: Map<string, T>): Record<string, T> {
  return Object.fromEntries(map.entries());
}

export function objToMap<T = any>(obj: Record<string, T>): Map<string, T> {
  return new Map<string, T>(Object.entries<T>(obj));
}

export function mapEntries<A = any, B = any>(
  obj: Record<string, A>,
  cb: (x: A) => B,
): Record<string, B> {
  const res = {};
  Object.keys(obj).forEach((key) => {
    res[key] = cb(obj[key]);
  });
  return res;
}

// -- enum ------------------------------------------------- //

// source: https://github.com/microsoft/TypeScript/issues/3192#issuecomment-261720275
export const enumify = <T extends { [index: string]: U }, U extends string>(x: T): T => x;

// -- string ------------------------------------------------- //

export function capitalizeWord(word: string) {
  return word.trim().replace(/^\w/, (c) => c.toUpperCase());
}

export function capitalize(str: string) {
  return str
    .split(EMPTY_SPACE)
    .map((w) => capitalizeWord(w))
    .join(EMPTY_SPACE);
}

// -- promises --------------------------------------------- //
export function createDelayedPromise<T>(
  expiry: number = FIVE_MINUTES,
  expireErrorMessage?: string,
) {
  const timeout = toMiliseconds(expiry || FIVE_MINUTES);
  let cacheResolve: undefined | ((value: T | PromiseLike<T>) => void);
  let cacheReject: undefined | ((value?: ErrorResponse) => void);
  let cacheTimeout: undefined | NodeJS.Timeout;

  const done = () =>
    new Promise<T>((promiseResolve, promiseReject) => {
      cacheTimeout = setTimeout(() => {
        promiseReject(new Error(expireErrorMessage));
      }, timeout);
      cacheResolve = promiseResolve;
      cacheReject = promiseReject;
    });
  const resolve = (value?: T) => {
    if (cacheTimeout && cacheResolve) {
      clearTimeout(cacheTimeout);
      cacheResolve(value as T);
    }
  };
  const reject = (value?: ErrorResponse) => {
    if (cacheTimeout && cacheReject) {
      clearTimeout(cacheTimeout);
      cacheReject(value);
    }
  };

  return {
    resolve,
    reject,
    done,
  };
}

export function createExpiringPromise<T>(
  promise: Promise<T>,
  expiry: number,
  expireErrorMessage?: string,
) {
  return new Promise(async (resolve, reject) => {
    const timeout = setTimeout(() => reject(new Error(expireErrorMessage)), expiry);
    try {
      const result = await promise;
      resolve(result);
    } catch (error) {
      reject(error);
    }
    clearTimeout(timeout);
  });
}

// -- expirer --------------------------------------------- //

export function formatExpirerTarget(type: "topic" | "id", value: string | number): string {
  if (typeof value === "string" && value.startsWith(`${type}:`)) return value;
  if (type.toLowerCase() === "topic") {
    if (typeof value !== "string")
      throw new Error(`Value must be "string" for expirer target type: topic`);
    return `topic:${value}`;
  } else if (type.toLowerCase() === "id") {
    if (typeof value !== "number")
      throw new Error(`Value must be "number" for expirer target type: id`);
    return `id:${value}`;
  }
  throw new Error(`Unknown expirer target type: ${type}`);
}

export function formatTopicTarget(topic: string): string {
  return formatExpirerTarget("topic", topic);
}

export function formatIdTarget(id: number): string {
  return formatExpirerTarget("id", id);
}

export function parseExpirerTarget(target: string) {
  const [type, value] = target.split(":");
  const parsed: { id?: number; topic?: string } = { id: undefined, topic: undefined };
  if (type === "topic" && typeof value === "string") {
    parsed.topic = value;
  } else if (type === "id" && Number.isInteger(Number(value))) {
    parsed.id = Number(value);
  } else {
    throw new Error(`Invalid target, expected id:number or topic:string, got ${type}:${value}`);
  }

  return parsed;
}

export function calcExpiry(ttl: number, now?: number): number {
  return fromMiliseconds((now || Date.now()) + toMiliseconds(ttl));
}

export function isExpired(expiry: number) {
  return Date.now() >= toMiliseconds(expiry);
}

// -- events ---------------------------------------------- //

export function engineEvent(event: EngineTypes.Event, id?: number | string | undefined) {
  return `${event}${id ? `:${id}` : ""}`;
}

export function mergeArrays<T>(a: T[] = [], b: T[] = []): T[] {
  return [...new Set([...a, ...b])];
}

export async function handleDeeplinkRedirect({
  id,
  topic,
  wcDeepLink,
}: {
  id: number;
  topic: string;
  wcDeepLink: string;
}) {
  try {
    if (!wcDeepLink) return;

    const json = typeof wcDeepLink === "string" ? JSON.parse(wcDeepLink) : wcDeepLink;
    let deeplink = json?.href;

    if (typeof deeplink !== "string") return;

    if (deeplink.endsWith("/")) deeplink = deeplink.slice(0, -1);

    const link = `${deeplink}/wc?requestId=${id}&sessionTopic=${topic}`;

    const env = getEnvironment();

    if (env === ENV_MAP.browser) {
      if (link.startsWith("https://") || link.startsWith("http://")) {
        window.open(link, "_blank", "noreferrer noopener");
      } else {
        window.open(link, "_self", "noreferrer noopener");
      }
    } else if (env === ENV_MAP.reactNative) {
      // global.Linking is set by react-native-compat
      if (typeof (global as any)?.Linking !== "undefined") {
        await (global as any).Linking.openURL(link);
      }
    }
  } catch (err) {
    // Silent error, just log in console
    // eslint-disable-next-line no-console
    console.error(err);
  }
}

export async function getDeepLink(store: IKeyValueStorage, key: string) {
  try {
    const deepLink = await store.getItem(key);
    if (deepLink) return deepLink;

    // check localStorage as fallback
    if (!isBrowser()) return;
    return localStorage.getItem(key) as string;
  } catch (err) {
    // eslint-disable-next-line no-console
    console.error(err);
  }
}

export function getCommonValuesInArrays<T = string | number | boolean>(arr1: T[], arr2: T[]): T[] {
  return arr1.filter((value) => arr2.includes(value));
}

<<<<<<< HEAD
export function getSearchParamFromURL(url: string, param: any) {
  const include = url.includes(param);
  if (!include) return null;
  const params = url.split(/([&,?,=])/);
  const index = params.indexOf(param);
  const value = params[index + 2];
  return value;
=======
export function uuidv4() {
  if (typeof crypto !== "undefined" && crypto?.randomUUID) {
    return crypto.randomUUID();
  }

  return "xxxxxxxx-xxxx-4xxx-yxxx-xxxxxxxxxxxx".replace(/[xy]/gu, (c) => {
    const r = (Math.random() * 16) | 0;
    const v = c === "x" ? r : (r & 0x3) | 0x8;

    return v.toString(16);
  });
>>>>>>> 3557a0ca
}<|MERGE_RESOLUTION|>--- conflicted
+++ resolved
@@ -415,7 +415,6 @@
   return arr1.filter((value) => arr2.includes(value));
 }
 
-<<<<<<< HEAD
 export function getSearchParamFromURL(url: string, param: any) {
   const include = url.includes(param);
   if (!include) return null;
@@ -423,7 +422,8 @@
   const index = params.indexOf(param);
   const value = params[index + 2];
   return value;
-=======
+}
+
 export function uuidv4() {
   if (typeof crypto !== "undefined" && crypto?.randomUUID) {
     return crypto.randomUUID();
@@ -435,5 +435,4 @@
 
     return v.toString(16);
   });
->>>>>>> 3557a0ca
 }