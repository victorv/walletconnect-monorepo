import {
  formatJsonRpcRequest,
  formatJsonRpcResult,
  formatJsonRpcError,
  isJsonRpcRequest,
  isJsonRpcResponse,
  isJsonRpcResult,
  isJsonRpcError,
} from "@walletconnect/jsonrpc-utils";
import { FIVE_MINUTES, THIRTY_DAYS } from "@walletconnect/time";
import {
  IEngine,
  RelayerTypes,
  EnginePrivate,
  SessionTypes,
  JsonRpcTypes,
} from "@walletconnect/types";
import {
  calcExpiry,
  formatUri,
  generateRandomBytes32,
  parseUri,
  createDelayedPromise,
} from "@walletconnect/utils";
import { RELAYER_EVENTS, RELAYER_DEFAULT_PROTOCOL } from "../constants";

export default class Engine extends IEngine {
  constructor(client: IEngine["client"]) {
    super(client);
    this.registerRelayerEvents();
    this.registerExpirerEvents();
  }

  // ---------- Public ------------------------------------------------ //

  public createSession: IEngine["createSession"] = async params => {
    // TODO(ilja) validate params

    const { pairingTopic, methods, events, chains, relays } = params;
    let topic = pairingTopic;
    let uri: string | undefined = undefined;
    let active = true;

    if (topic) {
      const pairing = await this.client.pairing.get(topic);
      active = pairing.active;
    }

    if (!topic || !active) {
      const { newTopic, newUri } = await this.createPairing();
      topic = newTopic;
      uri = newUri;
    }

    const publicKey = await this.client.crypto.generateKeyPair();
    const proposal = {
      methods: methods ?? [],
      events: events ?? [],
      chains: chains ?? [],
      relays: relays ?? [{ protocol: RELAYER_DEFAULT_PROTOCOL }],
      proposer: {
        publicKey,
        metadata: this.client.metadata,
      },
    };

    await this.client.proposal.set(publicKey, proposal);

    const { reject, resolve, settled } = createDelayedPromise<SessionTypes.Struct>();
    this.client.events.once("session_settle_request", () => {
      // TODO(ilja) check for error and reject
      reject();
      // TODO(ilja) check for success / data and resolve
      resolve();
    });

    await this.sendRequest(topic, "wc_sessionPropose", proposal);

    return { uri, approval: settled };
  };

  public pair: IEngine["pair"] = async params => {
    // TODO(ilja) validate pairing Uri
    const { topic, symKey, relay } = parseUri(params.uri);
    const expiry = calcExpiry(FIVE_MINUTES);
    const pairing = { topic, relay, expiry, active: true };
    await this.client.pairing.set(topic, pairing);
    await this.client.crypto.setPairingKey(symKey, topic);
    await this.client.relayer.subscribe(topic, { relay });
    // TODO(ilja) this.expirer / timeout pairing ?

    return pairing;
  };

  public approve: IEngine["approve"] = async params => {
    const { proposerPublicKey, relayProtocol, accounts, methods, events } = params;

    const selfPublicKey = await this.client.crypto.generateKeyPair();
    const sessionTopic = await this.client.crypto.generateSessionKey(
      selfPublicKey,
      proposerPublicKey,
    );
    const sessionPayload = {
      relay: {
        protocol: relayProtocol ?? "waku",
      },
      accounts,
      methods,
      events,
      controller: {
        publicKey: selfPublicKey,
        metadata: this.client.metadata,
      },
      expiry: calcExpiry(THIRTY_DAYS),
    };
    await this.client.relayer.subscribe(sessionTopic);
    await this.sendRequest(sessionTopic, "wc_sessionSettle", sessionPayload);

    const { pairingTopic, pairingRequestId } = await this.client.proposal.get(proposerPublicKey);
    if (pairingTopic && pairingRequestId) {
      await this.sendResult<"wc_sessionPropose">(pairingRequestId, pairingTopic, {
        relay: {
          protocol: relayProtocol ?? "waku",
        },
        responderPublicKey: selfPublicKey,
      });
      await this.client.proposal.delete(proposerPublicKey, { code: 1, message: "TODO(ilja)" });
    }

    const { settled, resolve, reject } = createDelayedPromise<SessionTypes.Struct>();

    // TODO(ilja) set up event listener to resolve promise when session is settled
    this.client.events.once("session_settle_response", () => {
      resolve();
      reject();
    });

    const session = await settled();

    return session;
  };

  public reject: IEngine["reject"] = async () => {
    // TODO
  };

  public updateAccounts: IEngine["updateAccounts"] = async params => {
    const { topic, accounts } = params;
    // TODO (ilja) validate session topic
    // TODO (ilja) validate that self is controller
    await this.sendRequest(topic, "wc_sessionUpdateAccounts", { accounts });
    const { resolve, reject, settled } = createDelayedPromise<void>();
    // TODO(ilja) set up event listener for update accounts and resolve, reject promise
    await settled();
    await this.client.session.update(topic, { accounts });
  };

  public updateMethods: IEngine["updateMethods"] = async () => {
    // TODO
  };

  public updateEvents: IEngine["updateEvents"] = async () => {
    // TODO
  };

  public updateExpiry: IEngine["updateExpiry"] = async () => {
    // TODO
  };

  public request: IEngine["request"] = async () => {
    // TODO
  };

  public respond: IEngine["respond"] = async () => {
    // TODO
  };

  public ping: IEngine["ping"] = async () => {
    // TODO
  };

  public emit: IEngine["emit"] = async () => {
    // TODO
  };

  public disconnect: IEngine["disconnect"] = async () => {
    // TODO
  };

  // ---------- Private ----------------------------------------------- //

  private async createPairing() {
    const symKey = generateRandomBytes32();
    const topic = await this.client.crypto.setPairingKey(symKey);
    const expiry = calcExpiry(FIVE_MINUTES);
    const relay = { protocol: RELAYER_DEFAULT_PROTOCOL };
    const pairing = { topic, expiry, relay, active: true };
    const uri = formatUri({
      protocol: this.client.protocol,
      version: this.client.version,
      topic,
      symKey,
      relay,
    });
    await this.client.pairing.set(topic, pairing);
    await this.client.relayer.subscribe(topic);
    // TODO(ilja) this.expirer / timeout pairing ?

    return { newTopic: topic, newUri: uri };
  }

  private sendRequest: EnginePrivate["sendRequest"] = async (topic, method, params) => {
    // TODO(ilja) validate method
    const payload = formatJsonRpcRequest(method, params);
    const message = await this.client.crypto.encode(topic, payload);
    await this.client.relayer.publish(topic, message);
    await this.client.history.set(topic, payload);

    return { id: payload.id };
  };

  private sendResult: EnginePrivate["sendResult"] = async (id, topic, result) => {
    const payload = formatJsonRpcResult(id, result);
    const message = await this.client.crypto.encode(topic, payload);
    await this.client.relayer.publish(topic, message);
    await this.client.history.resolve(payload);
  };

  private sendError: EnginePrivate["sendError"] = async (id, topic, error) => {
    const payload = formatJsonRpcError(id, error);
    const message = await this.client.crypto.encode(topic, payload);
    await this.client.relayer.publish(topic, message);
    await this.client.history.resolve(payload);
  };

  // ---------- Relay Events Router ----------------------------------- //

  private registerRelayerEvents() {
    this.client.relayer.on(RELAYER_EVENTS.message, async (event: RelayerTypes.MessageEvent) => {
      const { topic, message } = event;
      const payload = await this.client.crypto.decode(topic, message);

      if (isJsonRpcRequest(payload)) {
        await this.client.history.set(topic, payload);
        this.onRelayEventRequest({ topic, payload });
      } else if (isJsonRpcResponse(payload)) {
        await this.client.history.resolve(payload);
        this.onRelayEventResponse({ topic, payload });
      }
    });
  }

  private onRelayEventRequest: EnginePrivate["onRelayEventRequest"] = event => {
    const { topic, payload } = event;
    const reqMethod = payload.method as JsonRpcTypes.WcMethod;

    switch (reqMethod) {
      case "wc_sessionPropose":
        return this.onSessionProposeRequest(topic, payload);
      case "wc_sessionUpdateAccounts":
        return this.onSessionUpdateAccountsRequest(topic, payload);
      default:
        // TODO(ilja) throw / log unsuported event?
        return;
    }
  };

  private onRelayEventResponse: EnginePrivate["onRelayEventResponse"] = async event => {
    const { topic, payload } = event;
    const record = await this.client.history.get(topic, payload.id);
    const resMethod = record.request.method as JsonRpcTypes.WcMethod;

    switch (resMethod) {
      case "wc_sessionPropose":
        return this.onSessionProposeResponse(topic, payload);
      case "wc_sessionUpdateAccounts":
        return this.onSessionUpdateAccountsResponse(topic, payload);
      default:
        // TODO(ilja) throw / log unsuported event?
        return;
    }
  };

  // ---------- Relay Events Handlers ---------------------------------- //

  private onSessionProposeRequest: EnginePrivate["onSessionProposeRequest"] = async (
    topic,
    payload,
  ) => {
    const { params, id } = payload;
    await this.client.proposal.set(params.proposer.publicKey, {
      pairingTopic: topic,
      pairingRequestId: id,
      ...params,
    });
    this.client.events.emit("session_proposal_request", params);
  };

  private onSessionProposeResponse: EnginePrivate["onSessionProposeResponse"] = async (
    topic,
    payload,
  ) => {
    if (isJsonRpcResult(payload)) {
<<<<<<< HEAD
      const { id, result } = payload;
      const proposal = await this.client.proposal.get(topic);
      const selfPublicKey = proposal.proposer.publicKey;
      const peerPublicKey = result.responderPublicKey;
      const sessionTopic = await this.client.crypto.generateSessionKey(
        selfPublicKey,
        peerPublicKey,
      );
      await this.client.relayer.subscribe(sessionTopic);
      // TODO(ilja) subscribe to topic_b
=======
      const proposal = await this.client.proposal.get(topic);
      const selfPublicKey = proposal.proposer.publicKey;
      const peerPublicKey = payload.result.responderPublicKey;
      const sessionTopic = await this.client.crypto.generateSessionKey(
        { publicKey: selfPublicKey },
        { publicKey: peerPublicKey },
      );
      await this.client.relayer.subscribe(sessionTopic);
>>>>>>> 0e58bcfe
    } else if (isJsonRpcError(payload)) {
      // TODO(ilja) handle error
    }
  };

  private onSessionUpdateAccountsRequest: EnginePrivate["onSessionUpdateAccountsRequest"] = async (
    topic,
    payload,
  ) => {
    const { params, id } = payload;
    // TODO(ilja) validate session topic
    // TODO(ilja) validate that self is NOT controller
    await this.client.session.update(topic, { accounts: params.accounts });
    await this.sendResult<"wc_sessionUpdateAccounts">(id, topic, true);
  };

  private onSessionUpdateAccountsResponse: EnginePrivate["onSessionUpdateAccountsResponse"] = async (
    // TODO(pedro) remove underscore when its used
    _topic,
    payload,
  ) => {
    const { id } = payload;
    if (isJsonRpcResult(payload)) {
      // TODO(ilja) emit associated success event
    } else if (isJsonRpcError(payload)) {
      // TODO(ilja) emit associated error event
    }
  };

  // ---------- Expirer Events ----------------------------------------- //

  private registerExpirerEvents() {
    // TODO
  }
}<|MERGE_RESOLUTION|>--- conflicted
+++ resolved
@@ -301,8 +301,7 @@
     payload,
   ) => {
     if (isJsonRpcResult(payload)) {
-<<<<<<< HEAD
-      const { id, result } = payload;
+      const { result } = payload;
       const proposal = await this.client.proposal.get(topic);
       const selfPublicKey = proposal.proposer.publicKey;
       const peerPublicKey = result.responderPublicKey;
@@ -312,16 +311,6 @@
       );
       await this.client.relayer.subscribe(sessionTopic);
       // TODO(ilja) subscribe to topic_b
-=======
-      const proposal = await this.client.proposal.get(topic);
-      const selfPublicKey = proposal.proposer.publicKey;
-      const peerPublicKey = payload.result.responderPublicKey;
-      const sessionTopic = await this.client.crypto.generateSessionKey(
-        { publicKey: selfPublicKey },
-        { publicKey: peerPublicKey },
-      );
-      await this.client.relayer.subscribe(sessionTopic);
->>>>>>> 0e58bcfe
     } else if (isJsonRpcError(payload)) {
       // TODO(ilja) handle error
     }
