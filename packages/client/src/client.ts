--- conflicted
+++ resolved
@@ -1,62 +1,17 @@
-<<<<<<< HEAD
-=======
-import { EventEmitter } from "events";
-import pino, { Logger } from "pino";
-import KeyValueStorage, { IKeyValueStorage } from "@walletconnect/keyvaluestorage";
-import {
-  IClient,
-  ClientOptions,
-  ClientTypes,
-  PairingTypes,
-  SessionTypes,
-  AppMetadata,
-} from "@walletconnect/types";
-import {
-  isPairingFailed,
-  isSessionFailed,
-  parseUri,
-  isPairingResponded,
-  isSessionResponded,
-  getAppMetadata,
-  ERROR,
-  formatRelayRpcUrl,
-} from "@walletconnect/utils";
->>>>>>> fae40857
+import KeyValueStorage from "@walletconnect/keyvaluestorage";
 import { HeartBeat } from "@walletconnect/heartbeat";
 import {
   generateChildLogger,
   getDefaultLoggerOptions,
   getLoggerContext,
 } from "@walletconnect/logger";
-<<<<<<< HEAD
 import { ClientTypes, IClient } from "@walletconnect/types";
 import { formatRelayRpcUrl, getAppMetadata } from "@walletconnect/utils";
 import { EventEmitter } from "events";
-import KeyValueStorage from "keyvaluestorage";
 import pino from "pino";
-import { CLIENT_DEFAULT, CLIENT_STORAGE_OPTIONS } from "./constants";
 import { Crypto, Pairing, Proposal, Relayer, Session, JsonRpcHistory } from "./controllers";
 import Engine from "./controllers/engine";
-=======
-
-import { Pairing, Session, Relayer, Crypto } from "./controllers";
-import {
-  CLIENT_DEFAULT,
-  CLIENT_SHORT_TIMEOUT,
-  CLIENT_EVENTS,
-  PAIRING_DEFAULT_TTL,
-  PAIRING_EVENTS,
-  PAIRING_SIGNAL_METHOD_URI,
-  RELAYER_DEFAULT_PROTOCOL,
-  SESSION_EMPTY_PERMISSIONS,
-  SESSION_EMPTY_RESPONSE,
-  SESSION_EMPTY_STATE,
-  SESSION_EVENTS,
-  SESSION_JSONRPC,
-  SESSION_SIGNAL_METHOD_PAIRING,
-  CLIENT_STORAGE_OPTIONS,
-} from "./constants";
->>>>>>> fae40857
+import { CLIENT_DEFAULT, CLIENT_STORAGE_OPTIONS } from "./constants";
 
 export class Client extends IClient {
   public readonly protocol = "wc";
@@ -91,26 +46,19 @@
     this.name = opts?.name || CLIENT_DEFAULT.name;
     this.metadata = opts?.metadata || getAppMetadata();
     this.projectId = opts?.projectId;
-    const storageOptions = { ...CLIENT_STORAGE_OPTIONS, ...opts?.storageOptions };
-
     const logger =
       typeof opts?.logger !== "undefined" && typeof opts?.logger !== "string"
         ? opts.logger
         : pino(getDefaultLoggerOptions({ level: opts?.logger || CLIENT_DEFAULT.logger }));
     this.logger = generateChildLogger(logger, this.name);
-    this.storage = opts?.storage || new KeyValueStorage(storageOptions);
     this.heartbeat = new HeartBeat();
     this.crypto = new Crypto(this, this.logger, opts?.keychain);
-<<<<<<< HEAD
+    this.storage = new KeyValueStorage({ ...CLIENT_STORAGE_OPTIONS, ...opts?.storageOptions });
     this.pairing = new Pairing(this, this.logger);
     this.session = new Session(this, this.logger);
     this.proposal = new Proposal(this, this.logger);
     this.history = new JsonRpcHistory(this, this.logger, this.storage);
-=======
-
-    this.storage = new KeyValueStorage({ ...CLIENT_STORAGE_OPTIONS, ...opts?.storageOptions });
-
->>>>>>> fae40857
+
     this.relayUrl = formatRelayRpcUrl(
       this.protocol,
       this.version,
