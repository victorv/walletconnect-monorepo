--- conflicted
+++ resolved
@@ -251,11 +251,6 @@
       await this.pendingRequest.init();
       await this.engine.init();
       await this.auth.init();
-<<<<<<< HEAD
-      this.core.verify.init({ verifyUrl: this.metadata.verifyUrl });
-
-=======
->>>>>>> cbffdf9e
       this.logger.info(`SignClient Initialization Success`);
       this.engine.processRelayMessageCache();
       this.registerLinkModeListeners();
