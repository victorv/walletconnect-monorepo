import {
  EVENT_CLIENT_AUTHENTICATE_ERRORS,
  EVENT_CLIENT_AUTHENTICATE_TRACES,
  EVENT_CLIENT_PAIRING_ERRORS,
  EVENT_CLIENT_PAIRING_TRACES,
  EVENT_CLIENT_SESSION_ERRORS,
  EVENT_CLIENT_SESSION_TRACES,
  EXPIRER_EVENTS,
  PAIRING_EVENTS,
  RELAYER_DEFAULT_PROTOCOL,
  RELAYER_EVENTS,
  VERIFY_SERVER,
} from "@walletconnect/core";

import {
  formatJsonRpcError,
  formatJsonRpcRequest,
  formatJsonRpcResult,
  payloadId,
  isJsonRpcError,
  isJsonRpcRequest,
  isJsonRpcResponse,
  isJsonRpcResult,
  JsonRpcRequest,
  ErrorResponse,
  getBigIntRpcId,
} from "@walletconnect/jsonrpc-utils";
import { FIVE_MINUTES, ONE_SECOND, toMiliseconds } from "@walletconnect/time";
import {
  EnginePrivate,
  EngineTypes,
  ExpirerTypes,
  IEngine,
  IEngineEvents,
  JsonRpcTypes,
  PendingRequestTypes,
  Verify,
  CoreTypes,
  ProposalTypes,
  RelayerTypes,
  SessionTypes,
  PairingTypes,
  AuthTypes,
  EventClientTypes,
} from "@walletconnect/types";
import {
  calcExpiry,
  createDelayedPromise,
  engineEvent,
  getInternalError,
  getSdkError,
  isConformingNamespaces,
  isExpired,
  isSessionCompatible,
  isUndefined,
  isValidController,
  isValidErrorReason,
  isValidEvent,
  isValidId,
  isValidNamespaces,
  isValidNamespacesChainId,
  isValidNamespacesEvent,
  isValidNamespacesRequest,
  isValidObject,
  isValidParams,
  isValidRelay,
  isValidRelays,
  isValidRequest,
  isValidRequestExpiry,
  hashMessage,
  isValidRequiredNamespaces,
  isValidResponse,
  isValidString,
  parseExpirerTarget,
  TYPE_1,
  handleDeeplinkRedirect,
  MemoryStore,
  getDeepLink,
  hashKey,
  getDidAddress,
  formatMessage,
  getMethodsFromRecap,
  buildNamespacesFromAuth,
  createEncodedRecap,
  getChainsFromRecap,
  mergeEncodedRecaps,
  getRecapFromResources,
  validateSignedCacao,
  getNamespacedDidChainId,
  parseChainId,
} from "@walletconnect/utils";
import EventEmmiter from "events";
import {
  ENGINE_CONTEXT,
  ENGINE_RPC_OPTS,
  PROPOSAL_EXPIRY_MESSAGE,
  SESSION_EXPIRY,
  SESSION_REQUEST_EXPIRY_BOUNDARIES,
  METHODS_TO_VERIFY,
  WALLETCONNECT_DEEPLINK_CHOICE,
  ENGINE_QUEUE_STATES,
  AUTH_PUBLIC_KEY_NAME,
} from "../constants";

export class Engine extends IEngine {
  public name = ENGINE_CONTEXT;

  private events: IEngineEvents = new EventEmmiter();
  private initialized = false;

  /**
   * Queue responsible for processing incoming requests such as session_update, session_event, session_ping etc
   * It's needed when the client receives multiple requests at once from the mailbox immediately after initialization and to avoid attempting to process them all at the same time
   */
  private requestQueue: EngineTypes.EngineQueue<EngineTypes.EventCallback<JsonRpcRequest>> = {
    state: ENGINE_QUEUE_STATES.idle,
    queue: [],
  };

  /**
   * Queue responsible for processing incoming session_request
   * The queue emits the next request only after the previous one has been responded to
   */
  private sessionRequestQueue: EngineTypes.EngineQueue<PendingRequestTypes.Struct> = {
    state: ENGINE_QUEUE_STATES.idle,
    queue: [],
  };

  private requestQueueDelay = ONE_SECOND;

  private expectedPairingMethodMap: Map<string, string[]> = new Map();

  // Ephemeral (in-memory) map to store recently deleted items
  private recentlyDeletedMap = new Map<
    string | number,
    "pairing" | "session" | "proposal" | "request"
  >();

  private recentlyDeletedLimit = 200;
  private relayMessageCache: RelayerTypes.MessageEvent[] = [];

  constructor(client: IEngine["client"]) {
    super(client);
  }

  public init: IEngine["init"] = async () => {
    if (!this.initialized) {
      await this.cleanup();
      this.registerRelayerEvents();
      this.registerExpirerEvents();
      this.registerPairingEvents();
      this.client.core.pairing.register({ methods: Object.keys(ENGINE_RPC_OPTS) });
      this.initialized = true;
      setTimeout(() => {
        this.sessionRequestQueue.queue = this.getPendingSessionRequests();
        this.processSessionRequestQueue();
      }, toMiliseconds(this.requestQueueDelay));
    }
  };

  // ---------- Public ------------------------------------------------ //

  public connect: IEngine["connect"] = async (params) => {
    await this.isInitialized();
    const connectParams = {
      ...params,
      requiredNamespaces: params.requiredNamespaces || {},
      optionalNamespaces: params.optionalNamespaces || {},
    };
    await this.isValidConnect(connectParams);
    const { pairingTopic, requiredNamespaces, optionalNamespaces, sessionProperties, relays } =
      connectParams;
    let topic = pairingTopic;
    let uri: string | undefined;
    let active = false;

    try {
      if (topic) {
        const pairing = this.client.core.pairing.pairings.get(topic);
        active = pairing.active;
      }
    } catch (error) {
      this.client.logger.error(`connect() -> pairing.get(${topic}) failed`);
      throw error;
    }
    if (!topic || !active) {
      const { topic: newTopic, uri: newUri } = await this.client.core.pairing.create();
      topic = newTopic;
      uri = newUri;
    }
    // safety check to ensure pairing topic is available
    if (!topic) {
      const { message } = getInternalError("NO_MATCHING_KEY", `connect() pairing topic: ${topic}`);
      throw new Error(message);
    }

    const publicKey = await this.client.core.crypto.generateKeyPair();

    const expiry = ENGINE_RPC_OPTS.wc_sessionPropose.req.ttl || FIVE_MINUTES;
    const expiryTimestamp = calcExpiry(expiry);
    const proposal = {
      requiredNamespaces,
      optionalNamespaces,
      relays: relays ?? [{ protocol: RELAYER_DEFAULT_PROTOCOL }],
      proposer: {
        publicKey,
        metadata: this.client.metadata,
      },
      expiryTimestamp,
      pairingTopic: topic,
      ...(sessionProperties && { sessionProperties }),
    };
    const {
      reject,
      resolve,
      done: approval,
    } = createDelayedPromise<SessionTypes.Struct>(expiry, PROPOSAL_EXPIRY_MESSAGE);
    this.events.once<"session_connect">(
      engineEvent("session_connect"),
      async ({ error, session }) => {
        if (error) reject(error);
        else if (session) {
          session.self.publicKey = publicKey;
          const completeSession = {
            ...session,
            pairingTopic: proposal.pairingTopic,
            requiredNamespaces: proposal.requiredNamespaces,
            optionalNamespaces: proposal.optionalNamespaces,
          };
          await this.client.session.set(session.topic, completeSession);
          await this.setExpiry(session.topic, session.expiry);
          if (topic) {
            await this.client.core.pairing.updateMetadata({
              topic,
              metadata: session.peer.metadata,
            });
          }
          this.cleanupDuplicatePairings(completeSession);
          resolve(completeSession);
        }
      },
    );
    const id = await this.sendRequest({
      topic,
      method: "wc_sessionPropose",
      params: proposal,
      throwOnFailedPublish: true,
    });
    await this.setProposal(id, { id, ...proposal });
    return { uri, approval };
  };

  public pair: IEngine["pair"] = async (params) => {
    await this.isInitialized();
    try {
      return await this.client.core.pairing.pair(params);
    } catch (error) {
      this.client.logger.error("pair() failed");
      throw error;
    }
  };

  public approve: IEngine["approve"] = async (params) => {
    const configEvent = this.client.core.eventClient.createEvent({
      properties: {
        topic: params?.id?.toString(),
        trace: [EVENT_CLIENT_SESSION_TRACES.session_approve_started],
      },
    });
    try {
      await this.isInitialized();
    } catch (error) {
      configEvent.setError(EVENT_CLIENT_SESSION_ERRORS.no_internet_connection);
      throw error;
    }
    try {
      await this.isValidProposalId(params?.id);
    } catch (error) {
      this.client.logger.error(`approve() -> proposal.get(${params?.id}) failed`);
      configEvent.setError(EVENT_CLIENT_SESSION_ERRORS.proposal_not_found);
      throw error;
    }
    try {
      await this.isValidApprove(params);
    } catch (error) {
      this.client.logger.error("approve() -> isValidApprove() failed");
      configEvent.setError(
        EVENT_CLIENT_SESSION_ERRORS.session_approve_namespace_validation_failure,
      );
      throw error;
    }

    const { id, relayProtocol, namespaces, sessionProperties, sessionConfig } = params;

    const proposal = this.client.proposal.get(id);

    this.client.core.eventClient.deleteEvent({ eventId: configEvent.eventId });

    const { pairingTopic, proposer, requiredNamespaces, optionalNamespaces } = proposal;

    let event = this.client.core.eventClient?.getEvent({
      topic: pairingTopic,
    }) as EventClientTypes.Event;
    if (!event) {
      event = this.client.core.eventClient?.createEvent({
        type: EVENT_CLIENT_SESSION_TRACES.session_approve_started,
        properties: {
          topic: pairingTopic,
          trace: [
            EVENT_CLIENT_SESSION_TRACES.session_approve_started,
            EVENT_CLIENT_SESSION_TRACES.session_namespaces_validation_success,
          ],
        },
      });
    }

    const selfPublicKey = await this.client.core.crypto.generateKeyPair();
    const peerPublicKey = proposer.publicKey;
    const sessionTopic = await this.client.core.crypto.generateSharedKey(
      selfPublicKey,
      peerPublicKey,
    );
    const sessionSettle = {
      relay: { protocol: relayProtocol ?? "irn" },
      namespaces,
      controller: { publicKey: selfPublicKey, metadata: this.client.metadata },
      expiry: calcExpiry(SESSION_EXPIRY),
      ...(sessionProperties && { sessionProperties }),
      ...(sessionConfig && { sessionConfig }),
    };

    event.addTrace(EVENT_CLIENT_SESSION_TRACES.subscribing_session_topic);

    try {
      await this.client.core.relayer.subscribe(sessionTopic);
    } catch (error) {
      event.setError(EVENT_CLIENT_SESSION_ERRORS.subscribe_session_topic_failure);
      throw error;
    }

    event.addTrace(EVENT_CLIENT_SESSION_TRACES.subscribe_session_topic_success);

    const session = {
      ...sessionSettle,
      topic: sessionTopic,
      requiredNamespaces,
      optionalNamespaces,
      pairingTopic,
      acknowledged: false,
      self: sessionSettle.controller,
      peer: {
        publicKey: proposer.publicKey,
        metadata: proposer.metadata,
      },
      controller: selfPublicKey,
    };
    await this.client.session.set(sessionTopic, session);

    event.addTrace(EVENT_CLIENT_SESSION_TRACES.store_session);

    try {
      event.addTrace(EVENT_CLIENT_SESSION_TRACES.publishing_session_settle);
      await this.sendRequest({
        topic: sessionTopic,
        method: "wc_sessionSettle",
        params: sessionSettle,
        throwOnFailedPublish: true,
      }).catch((error) => {
        event?.setError(EVENT_CLIENT_SESSION_ERRORS.session_settle_publish_failure);
        throw error;
      });

      event.addTrace(EVENT_CLIENT_SESSION_TRACES.session_settle_publish_success);

      event.addTrace(EVENT_CLIENT_SESSION_TRACES.publishing_session_approve);
      await this.sendResult<"wc_sessionPropose">({
        id,
        topic: pairingTopic,
        result: {
          relay: {
            protocol: relayProtocol ?? "irn",
          },
          responderPublicKey: selfPublicKey,
        },
        throwOnFailedPublish: true,
      }).catch((error) => {
        event?.setError(EVENT_CLIENT_SESSION_ERRORS.session_approve_publish_failure);
        throw error;
      });

      event.addTrace(EVENT_CLIENT_SESSION_TRACES.session_approve_publish_success);
    } catch (error) {
      this.client.logger.error(error);
      // if the publish fails, delete the session and throw an error
      this.client.session.delete(sessionTopic, getSdkError("USER_DISCONNECTED"));
      await this.client.core.relayer.unsubscribe(sessionTopic);
      throw error;
    }

    this.client.core.eventClient.deleteEvent({ eventId: event.eventId });

    await this.client.core.pairing.updateMetadata({
      topic: pairingTopic,
      metadata: proposer.metadata,
    });
    await this.client.proposal.delete(id, getSdkError("USER_DISCONNECTED"));
    await this.client.core.pairing.activate({ topic: pairingTopic });
    await this.setExpiry(sessionTopic, calcExpiry(SESSION_EXPIRY));
    return {
      topic: sessionTopic,
      acknowledged: () => Promise.resolve(this.client.session.get(sessionTopic)),
    };
  };

  public reject: IEngine["reject"] = async (params) => {
    await this.isInitialized();
    try {
      await this.isValidReject(params);
    } catch (error) {
      this.client.logger.error("reject() -> isValidReject() failed");
      throw error;
    }
    const { id, reason } = params;
    let pairingTopic;
    try {
      const proposal = this.client.proposal.get(id);
      pairingTopic = proposal.pairingTopic;
    } catch (error) {
      this.client.logger.error(`reject() -> proposal.get(${id}) failed`);
      throw error;
    }

    if (pairingTopic) {
      await this.sendError({
        id,
        topic: pairingTopic,
        error: reason,
        rpcOpts: ENGINE_RPC_OPTS.wc_sessionPropose.reject,
      });
      await this.client.proposal.delete(id, getSdkError("USER_DISCONNECTED"));
    }
  };

  public update: IEngine["update"] = async (params) => {
    await this.isInitialized();
    try {
      await this.isValidUpdate(params);
    } catch (error) {
      this.client.logger.error("update() -> isValidUpdate() failed");
      throw error;
    }
    const { topic, namespaces } = params;

    const { done: acknowledged, resolve, reject } = createDelayedPromise<void>();
    const clientRpcId = payloadId();
    const relayRpcId = getBigIntRpcId().toString() as any;

    const oldNamespaces = this.client.session.get(topic).namespaces;
    this.events.once(engineEvent("session_update", clientRpcId), ({ error }: any) => {
      if (error) reject(error);
      else {
        resolve();
      }
    });
    // Update the session with the new namespaces, if the publish fails, revert to the old.
    // This allows the client to use the updated session like emitting events
    // without waiting for the peer to acknowledge
    await this.client.session.update(topic, { namespaces });
    await this.sendRequest({
      topic,
      method: "wc_sessionUpdate",
      params: { namespaces },
      throwOnFailedPublish: true,
      clientRpcId,
      relayRpcId,
    }).catch((error) => {
      this.client.logger.error(error);
      this.client.session.update(topic, { namespaces: oldNamespaces });
      reject(error);
    });
    return { acknowledged };
  };

  public extend: IEngine["extend"] = async (params) => {
    await this.isInitialized();
    try {
      await this.isValidExtend(params);
    } catch (error) {
      this.client.logger.error("extend() -> isValidExtend() failed");
      throw error;
    }

    const { topic } = params;
    const clientRpcId = payloadId();
    const { done: acknowledged, resolve, reject } = createDelayedPromise<void>();
    this.events.once(engineEvent("session_extend", clientRpcId), ({ error }: any) => {
      if (error) reject(error);
      else resolve();
    });

    await this.setExpiry(topic, calcExpiry(SESSION_EXPIRY));
    this.sendRequest({
      topic,
      method: "wc_sessionExtend",
      params: {},
      clientRpcId,
      throwOnFailedPublish: true,
    }).catch((e) => {
      reject(e);
    });

    return { acknowledged };
  };

  public request: IEngine["request"] = async <T>(params: EngineTypes.RequestParams) => {
    await this.isInitialized();
    try {
      await this.isValidRequest(params);
    } catch (error) {
      this.client.logger.error("request() -> isValidRequest() failed");
      throw error;
    }
    const { chainId, request, topic, expiry = ENGINE_RPC_OPTS.wc_sessionRequest.req.ttl } = params;
    const session = this.client.session.get(topic);
    const clientRpcId = payloadId();
    const relayRpcId = getBigIntRpcId().toString() as any;
    const { done, resolve, reject } = createDelayedPromise<T>(
      expiry,
      "Request expired. Please try again.",
    );
    this.events.once<"session_request">(
      engineEvent("session_request", clientRpcId),
      ({ error, result }) => {
        if (error) reject(error);
        else resolve(result);
      },
    );
    return await Promise.all([
      new Promise<void>(async (resolve) => {
        await this.sendRequest({
          clientRpcId,
          relayRpcId,
          topic,
          method: "wc_sessionRequest",
          params: {
            request: {
              ...request,
              expiryTimestamp: calcExpiry(expiry),
            },
            chainId,
          },
          expiry,
          throwOnFailedPublish: true,
        }).catch((error) => reject(error));
        this.client.events.emit("session_request_sent", {
          topic,
          request,
          chainId,
          id: clientRpcId,
        });
        resolve();
      }),
      new Promise<void>(async (resolve) => {
        // only attempt to handle deeplinks if they are not explicitly disabled in the session config
        if (!session.sessionConfig?.disableDeepLink) {
          const wcDeepLink = await getDeepLink(
            this.client.core.storage,
            WALLETCONNECT_DEEPLINK_CHOICE,
          );
          handleDeeplinkRedirect({ id: clientRpcId, topic, wcDeepLink });
        }
        resolve();
      }),
      done(),
    ]).then((result) => result[2]); // order is important here, we want to return the result of the `done` promise
  };

  public respond: IEngine["respond"] = async (params) => {
    await this.isInitialized();
    await this.isValidRespond(params);
    const { topic, response } = params;
    const { id } = response;
    if (isJsonRpcResult(response)) {
      await this.sendResult({ id, topic, result: response.result, throwOnFailedPublish: true });
    } else if (isJsonRpcError(response)) {
      await this.sendError({ id, topic, error: response.error });
    }
    this.cleanupAfterResponse(params);
  };

  public ping: IEngine["ping"] = async (params) => {
    await this.isInitialized();
    try {
      await this.isValidPing(params);
    } catch (error) {
      this.client.logger.error("ping() -> isValidPing() failed");
      throw error;
    }
    const { topic } = params;
    if (this.client.session.keys.includes(topic)) {
      const clientRpcId = payloadId();
      const relayRpcId = getBigIntRpcId().toString() as any;
      const { done, resolve, reject } = createDelayedPromise<void>();
      this.events.once(engineEvent("session_ping", clientRpcId), ({ error }: any) => {
        if (error) reject(error);
        else resolve();
      });
      await Promise.all([
        this.sendRequest({
          topic,
          method: "wc_sessionPing",
          params: {},
          throwOnFailedPublish: true,
          clientRpcId,
          relayRpcId,
        }),
        done(),
      ]);
    } else if (this.client.core.pairing.pairings.keys.includes(topic)) {
      await this.client.core.pairing.ping({ topic });
    }
  };

  public emit: IEngine["emit"] = async (params) => {
    await this.isInitialized();
    await this.isValidEmit(params);
    const { topic, event, chainId } = params;
    const relayRpcId = getBigIntRpcId().toString() as any;
    await this.sendRequest({
      topic,
      method: "wc_sessionEvent",
      params: { event, chainId },
      throwOnFailedPublish: true,
      relayRpcId,
    });
  };

  public disconnect: IEngine["disconnect"] = async (params) => {
    await this.isInitialized();
    await this.isValidDisconnect(params);
    const { topic } = params;
    if (this.client.session.keys.includes(topic)) {
      // await an ack to ensure the relay has received the disconnect request
      await this.sendRequest({
        topic,
        method: "wc_sessionDelete",
        params: getSdkError("USER_DISCONNECTED"),
        throwOnFailedPublish: true,
      });
      await this.deleteSession({ topic, emitEvent: false });
    } else if (this.client.core.pairing.pairings.keys.includes(topic)) {
      await this.client.core.pairing.disconnect({ topic });
    } else {
      const { message } = getInternalError(
        "MISMATCHED_TOPIC",
        `Session or pairing topic not found: ${topic}`,
      );
      throw new Error(message);
    }
  };

  public find: IEngine["find"] = (params) => {
    this.isInitialized();
    return this.client.session.getAll().filter((session) => isSessionCompatible(session, params));
  };

  public getPendingSessionRequests: IEngine["getPendingSessionRequests"] = () => {
    return this.client.pendingRequest.getAll();
  };

  // ---------- Auth ------------------------------------------------ //

  public authenticate: IEngine["authenticate"] = async (params) => {
    this.isInitialized();
    this.isValidAuthenticate(params);

    const {
      chains,
      statement = "",
      uri,
      domain,
      nonce,
      type,
      exp,
      nbf,
      methods = [],
      expiry,
    } = params;
    // reassign resources to remove reference as the array is modified and might cause side effects
    const resources = [...(params.resources || [])];

    const { topic: pairingTopic, uri: connectionUri } = await this.client.core.pairing.create({
      methods: ["wc_sessionAuthenticate"],
    });

    this.client.logger.info({
      message: "Generated new pairing",
      pairing: { topic: pairingTopic, uri: connectionUri },
    });

    const publicKey = await this.client.core.crypto.generateKeyPair();
    const responseTopic = hashKey(publicKey);

    await Promise.all([
      this.client.auth.authKeys.set(AUTH_PUBLIC_KEY_NAME, { responseTopic, publicKey }),
      this.client.auth.pairingTopics.set(responseTopic, { topic: responseTopic, pairingTopic }),
    ]);
    // Subscribe to response topic
    await this.client.core.relayer.subscribe(responseTopic);

    this.client.logger.info(`sending request to new pairing topic: ${pairingTopic}`);

    if (methods.length > 0) {
      const { namespace } = parseChainId(chains[0]);
      let recap = createEncodedRecap(namespace, "request", methods);
      const existingRecap = getRecapFromResources(resources);
      if (existingRecap) {
        // per Recaps spec, recap must occupy the last position in the resources array
        // using .pop to remove the element given we already checked it's a recap and will replace it
        const mergedRecap = mergeEncodedRecaps(recap, resources.pop() as string);
        recap = mergedRecap;
      }
      resources.push(recap);
    }

    // Ensure the expiry is greater than the minimum required for the request - currently 1h
    const authRequestExpiry =
      expiry && expiry > ENGINE_RPC_OPTS.wc_sessionAuthenticate.req.ttl
        ? expiry
        : ENGINE_RPC_OPTS.wc_sessionAuthenticate.req.ttl;

    const request = {
      authPayload: {
        type: type ?? "caip122",
        chains,
        statement,
        aud: uri,
        domain,
        version: "1",
        nonce,
        iat: new Date().toISOString(),
        exp,
        nbf,
        resources,
      },
      requester: { publicKey, metadata: this.client.metadata },
      expiryTimestamp: calcExpiry(authRequestExpiry),
    };

    // ----- build namespaces for fallback session proposal ----- //
    const namespaces = {
      eip155: {
        chains,
        // request `personal_sign` method by default to allow for fallback siwe
        methods: [...new Set(["personal_sign", ...methods])],
        events: ["chainChanged", "accountsChanged"],
      },
    };

    const proposal = {
      requiredNamespaces: {},
      optionalNamespaces: namespaces,
      relays: [{ protocol: "irn" }],
      pairingTopic,
      proposer: {
        publicKey,
        metadata: this.client.metadata,
      },
      expiryTimestamp: calcExpiry(ENGINE_RPC_OPTS.wc_sessionPropose.req.ttl),
    };

    const { done, resolve, reject } = createDelayedPromise(authRequestExpiry, "Request expired");

    // handle fallback session proposal response
    const onSessionConnect = async ({ error, session }: any) => {
      // cleanup listener for authenticate response
      this.events.off(engineEvent("session_request", id), onAuthenticate);
      if (error) reject(error);
      else if (session) {
        session.self.publicKey = publicKey;
        await this.client.session.set(session.topic, session);
        await this.setExpiry(session.topic, session.expiry);
        if (pairingTopic) {
          await this.client.core.pairing.updateMetadata({
            topic: pairingTopic,
            metadata: session.peer.metadata,
          });
        }
        const sessionObject = this.client.session.get(session.topic);
        await this.deleteProposal(fallbackId);
        resolve({
          session: sessionObject,
        });
      }
    };
    // handle session authenticate response
    const onAuthenticate = async (payload: any) => {
      // delete this auth request on response
      // we're using payload from the wallet to establish the session so we don't need to keep this around
      await this.deletePendingAuthRequest(id, { message: "fulfilled", code: 0 });
      if (payload.error) {
        // wallets that do not support wc_sessionAuthenticate will return an error
        // we should not reject the promise in this case as the fallback session proposal will be used
        const error = getSdkError("WC_METHOD_UNSUPPORTED", "wc_sessionAuthenticate");
        if (payload.error.code === error.code) return;

        // cleanup listener for fallback response
        this.events.off(engineEvent("session_connect"), onSessionConnect);
        return reject(payload.error.message);
      }
      // delete fallback proposal on successful authenticate as the proposal will not be responded to
      await this.deleteProposal(fallbackId);
      // cleanup listener for fallback response
      this.events.off(engineEvent("session_connect"), onSessionConnect);

      const {
        cacaos,
        responder,
      }: {
        cacaos: AuthTypes.SessionAuthenticateResponseParams["cacaos"];
        responder: AuthTypes.SessionAuthenticateResponseParams["responder"];
      } = payload.result;

      const approvedMethods: string[] = [];
      const approvedAccounts: string[] = [];
      for (const cacao of cacaos) {
        const isValid = await validateSignedCacao({ cacao, projectId: this.client.core.projectId });
        if (!isValid) {
          this.client.logger.error(cacao, "Signature verification failed");
          reject(getSdkError("SESSION_SETTLEMENT_FAILED", "Signature verification failed"));
        }

        const { p: payload } = cacao;
        const recap = getRecapFromResources(payload.resources);

        const approvedChains: string[] = [getNamespacedDidChainId(payload.iss) as string];
        const parsedAddress = getDidAddress(payload.iss) as string;

        if (recap) {
          const methodsfromRecap = getMethodsFromRecap(recap);
          const chainsFromRecap = getChainsFromRecap(recap);
          approvedMethods.push(...methodsfromRecap);
          approvedChains.push(...chainsFromRecap);
        }

        for (const chain of approvedChains) {
          approvedAccounts.push(`${chain}:${parsedAddress}`);
        }
      }
      const sessionTopic = await this.client.core.crypto.generateSharedKey(
        publicKey,
        responder.publicKey,
      );

      //create session object
      let session: SessionTypes.Struct | undefined;

      if (approvedMethods.length > 0) {
        session = {
          topic: sessionTopic,
          acknowledged: true,
          self: {
            publicKey,
            metadata: this.client.metadata,
          },
          peer: responder,
          controller: responder.publicKey,
          expiry: calcExpiry(SESSION_EXPIRY),
          requiredNamespaces: {},
          optionalNamespaces: {},
          relay: { protocol: "irn" },
          pairingTopic,
          namespaces: buildNamespacesFromAuth(
            [...new Set(approvedMethods)],
            [...new Set(approvedAccounts)],
          ),
        };

        await this.client.core.relayer.subscribe(sessionTopic);
        await this.client.session.set(sessionTopic, session);
        if (pairingTopic) {
          await this.client.core.pairing.updateMetadata({
            topic: pairingTopic,
            metadata: responder.metadata,
          });
        }

        session = this.client.session.get(sessionTopic);
      }
      resolve({
        auths: cacaos,
        session,
      });
    };

    // set the ids for both requests
    const id = payloadId();
    const fallbackId = payloadId();
    // subscribe to response events
    this.events.once<"session_connect">(engineEvent("session_connect"), onSessionConnect);
    this.events.once(engineEvent("session_request", id), onAuthenticate);

    try {
      // send both (main & fallback) requests
      await Promise.all([
        this.sendRequest({
          topic: pairingTopic,
          method: "wc_sessionAuthenticate",
          params: request,
          expiry: params.expiry,
          throwOnFailedPublish: true,
          clientRpcId: id,
        }),
        this.sendRequest({
          topic: pairingTopic,
          method: "wc_sessionPropose",
          params: proposal,
          expiry: ENGINE_RPC_OPTS.wc_sessionPropose.req.ttl,
          throwOnFailedPublish: true,
          clientRpcId: fallbackId,
        }),
      ]);
    } catch (error) {
      // cleanup listeners on failed publish
      this.events.off(engineEvent("session_connect"), onSessionConnect);
      this.events.off(engineEvent("session_request", id), onAuthenticate);
      throw error;
    }

    await this.setProposal(fallbackId, { id: fallbackId, ...proposal });
    await this.setAuthRequest(id, {
      request: { ...request, verifyContext: {} as any },
      pairingTopic,
    });

    return {
      uri: connectionUri,
      response: done,
    } as EngineTypes.SessionAuthenticateResponsePromise;
  };

  public approveSessionAuthenticate: IEngine["approveSessionAuthenticate"] = async (
    sessionAuthenticateResponseParams,
  ) => {
    const { id, auths } = sessionAuthenticateResponseParams;

    const event = this.client.core.eventClient.createEvent({
      properties: {
        topic: id.toString(),
        trace: [EVENT_CLIENT_AUTHENTICATE_TRACES.authenticated_session_approve_started],
      },
    });

    try {
      this.isInitialized();
    } catch (error) {
      event.setError(EVENT_CLIENT_AUTHENTICATE_ERRORS.no_internet_connection);
      throw error;
    }

    const pendingRequest = this.getPendingAuthRequest(id);

    if (!pendingRequest) {
      event.setError(
        EVENT_CLIENT_AUTHENTICATE_ERRORS.authenticated_session_pending_request_not_found,
      );
      throw new Error(`Could not find pending auth request with id ${id}`);
    }

    const receiverPublicKey = pendingRequest.requester.publicKey;
    const senderPublicKey = await this.client.core.crypto.generateKeyPair();
    const responseTopic = hashKey(receiverPublicKey);

    const encodeOpts = {
      type: TYPE_1,
      receiverPublicKey,
      senderPublicKey,
    };

    const approvedMethods: string[] = [];
    const approvedAccounts: string[] = [];
    for (const cacao of auths) {
      const isValid = await validateSignedCacao({ cacao, projectId: this.client.core.projectId });
      if (!isValid) {
        event.setError(EVENT_CLIENT_AUTHENTICATE_ERRORS.invalid_cacao);

        const invalidErr = getSdkError(
          "SESSION_SETTLEMENT_FAILED",
          "Signature verification failed",
        );

        await this.sendError({
          id,
          topic: responseTopic,
          error: invalidErr,
          encodeOpts,
        });

        throw new Error(invalidErr.message);
      }

      event.addTrace(EVENT_CLIENT_AUTHENTICATE_TRACES.cacaos_verified);

      const { p: payload } = cacao;
      const recap = getRecapFromResources(payload.resources);

      const approvedChains: string[] = [getNamespacedDidChainId(payload.iss) as string];

      const parsedAddress = getDidAddress(payload.iss) as string;

      if (recap) {
        const methodsfromRecap = getMethodsFromRecap(recap);
        const chainsFromRecap = getChainsFromRecap(recap);
        approvedMethods.push(...methodsfromRecap);
        approvedChains.push(...chainsFromRecap);
      }
      for (const chain of approvedChains) {
        approvedAccounts.push(`${chain}:${parsedAddress}`);
      }
    }

    const sessionTopic = await this.client.core.crypto.generateSharedKey(
      senderPublicKey,
      receiverPublicKey,
    );

    event.addTrace(EVENT_CLIENT_AUTHENTICATE_TRACES.create_authenticated_session_topic);

    let session: SessionTypes.Struct | undefined;
    if (approvedMethods?.length > 0) {
      session = {
        topic: sessionTopic,
        acknowledged: true,
        self: {
          publicKey: senderPublicKey,
          metadata: this.client.metadata,
        },
        peer: {
          publicKey: receiverPublicKey,
          metadata: pendingRequest.requester.metadata,
        },
        controller: receiverPublicKey,
        expiry: calcExpiry(SESSION_EXPIRY),
        authentication: auths,
        requiredNamespaces: {},
        optionalNamespaces: {},
        relay: { protocol: "irn" },
        pairingTopic: pendingRequest.pairingTopic,
        namespaces: buildNamespacesFromAuth(
          [...new Set(approvedMethods)],
          [...new Set(approvedAccounts)],
        ),
      };

      event.addTrace(EVENT_CLIENT_AUTHENTICATE_TRACES.subscribing_authenticated_session_topic);

      try {
        await this.client.core.relayer.subscribe(sessionTopic);
      } catch (error) {
        event.setError(
          EVENT_CLIENT_AUTHENTICATE_ERRORS.subscribe_authenticated_session_topic_failure,
        );
        throw error;
      }

      event.addTrace(
        EVENT_CLIENT_AUTHENTICATE_TRACES.subscribe_authenticated_session_topic_success,
      );

      await this.client.session.set(sessionTopic, session);

      event.addTrace(EVENT_CLIENT_AUTHENTICATE_TRACES.store_authenticated_session);

      await this.client.core.pairing.updateMetadata({
        topic: pendingRequest.pairingTopic,
        metadata: pendingRequest.requester.metadata,
      });
    }

    event.addTrace(EVENT_CLIENT_AUTHENTICATE_TRACES.publishing_authenticated_session_approve);

    try {
      await this.sendResult<"wc_sessionAuthenticate">({
        topic: responseTopic,
        id,
        result: {
          cacaos: auths,
          responder: {
            publicKey: senderPublicKey,
            metadata: this.client.metadata,
          },
        },
        encodeOpts,
        throwOnFailedPublish: true,
      });
    } catch (error) {
      event.setError(
        EVENT_CLIENT_AUTHENTICATE_ERRORS.authenticated_session_approve_publish_failure,
      );
      throw error;
    }

    await this.client.auth.requests.delete(id, { message: "fulfilled", code: 0 });
    await this.client.core.pairing.activate({ topic: pendingRequest.pairingTopic });

    this.client.core.eventClient.deleteEvent({ eventId: event.eventId });

    return { session };
  };

  public rejectSessionAuthenticate: IEngine["rejectSessionAuthenticate"] = async (params) => {
    await this.isInitialized();

    const { id, reason } = params;

    const pendingRequest = this.getPendingAuthRequest(id);

    if (!pendingRequest) {
      throw new Error(`Could not find pending auth request with id ${id}`);
    }

    const receiverPublicKey = pendingRequest.requester.publicKey;
    const senderPublicKey = await this.client.core.crypto.generateKeyPair();
    const responseTopic = hashKey(receiverPublicKey);

    const encodeOpts = {
      type: TYPE_1,
      receiverPublicKey,
      senderPublicKey,
    };

    await this.sendError({
      id,
      topic: responseTopic,
      error: reason,
      encodeOpts,
      rpcOpts: ENGINE_RPC_OPTS.wc_sessionAuthenticate.reject,
    });
    await this.client.auth.requests.delete(id, { message: "rejected", code: 0 });
    await this.client.proposal.delete(id, getSdkError("USER_DISCONNECTED"));
  };

  public formatAuthMessage: IEngine["formatAuthMessage"] = (params) => {
    this.isInitialized();
    const { request, iss } = params;
    return formatMessage(request, iss);
  };

  public processRelayMessageCache: IEngine["processRelayMessageCache"] = () => {
    // process the relay messages cache in the next tick to allow event listeners to be registered by the implementing app
    setTimeout(async () => {
      if (this.relayMessageCache.length === 0) return;
      while (this.relayMessageCache.length > 0) {
        try {
          const message = this.relayMessageCache.shift();
          if (message) {
            await this.onRelayMessage(message);
          }
        } catch (error) {
          this.client.logger.error(error);
        }
      }
    }, 50);
  };

  // ---------- Private Helpers --------------------------------------- //

  private cleanupDuplicatePairings: EnginePrivate["cleanupDuplicatePairings"] = async (
    session: SessionTypes.Struct,
  ) => {
    // older SDK versions are missing the `pairingTopic` prop thus we need to check for it
    if (!session.pairingTopic) return;

    try {
      const pairing = this.client.core.pairing.pairings.get(session.pairingTopic);
      const allPairings = this.client.core.pairing.pairings.getAll();
      const duplicates = allPairings.filter(
        (p) =>
          p.peerMetadata?.url &&
          p.peerMetadata?.url === session.peer.metadata.url &&
          p.topic &&
          p.topic !== pairing.topic,
      );
      if (duplicates.length === 0) return;
      this.client.logger.info(`Cleaning up ${duplicates.length} duplicate pairing(s)`);
      await Promise.all(
        duplicates.map((p) => this.client.core.pairing.disconnect({ topic: p.topic })),
      );
      this.client.logger.info(`Duplicate pairings clean up finished`);
    } catch (error) {
      this.client.logger.error(error);
    }
  };

  private deleteSession: EnginePrivate["deleteSession"] = async (params) => {
    const { topic, expirerHasDeleted = false, emitEvent = true, id = 0 } = params;
    const { self } = this.client.session.get(topic);
    // Await the unsubscribe first to avoid deleting the symKey too early below.
    await this.client.core.relayer.unsubscribe(topic);
    await this.client.session.delete(topic, getSdkError("USER_DISCONNECTED"));
    this.addToRecentlyDeleted(topic, "session");
    if (this.client.core.crypto.keychain.has(self.publicKey)) {
      await this.client.core.crypto.deleteKeyPair(self.publicKey);
    }
    if (this.client.core.crypto.keychain.has(topic)) {
      await this.client.core.crypto.deleteSymKey(topic);
    }
    if (!expirerHasDeleted) this.client.core.expirer.del(topic);
    // remove any deeplinks from storage after the session is deleted
    // to avoid navigating to incorrect deeplink later on
    this.client.core.storage
      .removeItem(WALLETCONNECT_DEEPLINK_CHOICE)
      .catch((e) => this.client.logger.warn(e));
    this.getPendingSessionRequests().forEach((r) => {
      if (r.topic === topic) {
        this.deletePendingSessionRequest(r.id, getSdkError("USER_DISCONNECTED"));
      }
    });
    // reset the queue state back to idle if a request for the deleted session is still in the queue
    if (topic === this.sessionRequestQueue.queue[0]?.topic) {
      this.sessionRequestQueue.state = ENGINE_QUEUE_STATES.idle;
    }
    if (emitEvent) this.client.events.emit("session_delete", { id, topic });
  };

  private deleteProposal: EnginePrivate["deleteProposal"] = async (id, expirerHasDeleted) => {
    if (expirerHasDeleted) {
      try {
        const proposal = this.client.proposal.get(id);
        const event = this.client.core.eventClient.getEvent({ topic: proposal.pairingTopic });
        event?.setError(EVENT_CLIENT_SESSION_ERRORS.proposal_expired);
      } catch (error) {}
    }
    await Promise.all([
      this.client.proposal.delete(id, getSdkError("USER_DISCONNECTED")),
      expirerHasDeleted ? Promise.resolve() : this.client.core.expirer.del(id),
    ]);
    this.addToRecentlyDeleted(id, "proposal");
  };

  private deletePendingSessionRequest: EnginePrivate["deletePendingSessionRequest"] = async (
    id,
    reason,
    expirerHasDeleted = false,
  ) => {
    await Promise.all([
      this.client.pendingRequest.delete(id, reason),
      expirerHasDeleted ? Promise.resolve() : this.client.core.expirer.del(id),
    ]);
    this.addToRecentlyDeleted(id, "request");
    this.sessionRequestQueue.queue = this.sessionRequestQueue.queue.filter((r) => r.id !== id);
    if (expirerHasDeleted) {
      this.sessionRequestQueue.state = ENGINE_QUEUE_STATES.idle;
      this.client.events.emit("session_request_expire", { id });
    }
  };

  private deletePendingAuthRequest: EnginePrivate["deletePendingAuthRequest"] = async (
    id,
    reason,
    expirerHasDeleted = false,
  ) => {
    await Promise.all([
      this.client.auth.requests.delete(id, reason),
      expirerHasDeleted ? Promise.resolve() : this.client.core.expirer.del(id),
    ]);
  };

  private setExpiry: EnginePrivate["setExpiry"] = async (topic, expiry) => {
    if (!this.client.session.keys.includes(topic)) return;
    this.client.core.expirer.set(topic, expiry);
    await this.client.session.update(topic, { expiry });
  };

  private setProposal: EnginePrivate["setProposal"] = async (id, proposal) => {
    this.client.core.expirer.set(id, calcExpiry(ENGINE_RPC_OPTS.wc_sessionPropose.req.ttl));
    await this.client.proposal.set(id, proposal);
  };

  private setAuthRequest: EnginePrivate["setAuthRequest"] = async (id, params) => {
    const { request, pairingTopic } = params;
    this.client.core.expirer.set(id, request.expiryTimestamp);
    await this.client.auth.requests.set(id, {
      authPayload: request.authPayload,
      requester: request.requester,
      expiryTimestamp: request.expiryTimestamp,
      id,
      pairingTopic,
      verifyContext: request.verifyContext,
    });
  };

  private setPendingSessionRequest: EnginePrivate["setPendingSessionRequest"] = async (
    pendingRequest: PendingRequestTypes.Struct,
  ) => {
    const { id, topic, params, verifyContext } = pendingRequest;
    const expiry =
      params.request.expiryTimestamp || calcExpiry(ENGINE_RPC_OPTS.wc_sessionRequest.req.ttl);
    this.client.core.expirer.set(id, expiry);
    await this.client.pendingRequest.set(id, {
      id,
      topic,
      params,
      verifyContext,
    });
  };

  private sendRequest: EnginePrivate["sendRequest"] = async (args) => {
    const { topic, method, params, expiry, relayRpcId, clientRpcId, throwOnFailedPublish } = args;
    const payload = formatJsonRpcRequest(method, params, clientRpcId);

    let message;
    try {
      message = await this.client.core.crypto.encode(topic, payload);
    } catch (error) {
      await this.cleanup();
      this.client.logger.error(`sendRequest() -> core.crypto.encode() for topic ${topic} failed`);
      throw error;
    }

    let attestation: string | undefined;
    if (METHODS_TO_VERIFY.includes(method)) {
      const decryptedId = hashMessage(JSON.stringify(payload));
      const id = hashMessage(message);
      attestation = await this.client.core.verify.register({ id, decryptedId });
    }
    const opts = ENGINE_RPC_OPTS[method].req;
    opts.attestation = attestation;
    if (expiry) opts.ttl = expiry;
    if (relayRpcId) opts.id = relayRpcId;
    this.client.core.history.set(topic, payload);
    if (throwOnFailedPublish) {
      opts.internal = {
        ...opts.internal,
        throwOnFailedPublish: true,
      };
      await this.client.core.relayer.publish(topic, message, opts);
    } else {
      this.client.core.relayer
        .publish(topic, message, opts)
        .catch((error) => this.client.logger.error(error));
    }
    return payload.id;
  };

  private sendResult: EnginePrivate["sendResult"] = async (args) => {
    const { id, topic, result, throwOnFailedPublish, encodeOpts } = args;
    const payload = formatJsonRpcResult(id, result);
    let message;
    try {
      message = await this.client.core.crypto.encode(topic, payload, encodeOpts);
    } catch (error) {
      // if encoding fails e.g. due to missing keychain, we want to cleanup all related data as its unusable
      await this.cleanup();
      this.client.logger.error(`sendResult() -> core.crypto.encode() for topic ${topic} failed`);
      throw error;
    }
    let record;
    try {
      record = await this.client.core.history.get(topic, id);
    } catch (error) {
      this.client.logger.error(`sendResult() -> history.get(${topic}, ${id}) failed`);
      throw error;
    }
    const opts = ENGINE_RPC_OPTS[record.request.method].res;
    if (throwOnFailedPublish) {
      opts.internal = {
        ...opts.internal,
        throwOnFailedPublish: true,
      };
      await this.client.core.relayer.publish(topic, message, opts);
    } else {
      this.client.core.relayer
        .publish(topic, message, opts)
        .catch((error) => this.client.logger.error(error));
    }
    await this.client.core.history.resolve(payload);
  };

  private sendError: EnginePrivate["sendError"] = async (params) => {
    const { id, topic, error, encodeOpts, rpcOpts } = params;
    const payload = formatJsonRpcError(id, error);
    let message;
    try {
      message = await this.client.core.crypto.encode(topic, payload, encodeOpts);
    } catch (error) {
      await this.cleanup();
      this.client.logger.error(`sendError() -> core.crypto.encode() for topic ${topic} failed`);
      throw error;
    }
    let record;
    try {
      record = await this.client.core.history.get(topic, id);
    } catch (error) {
      this.client.logger.error(`sendError() -> history.get(${topic}, ${id}) failed`);
      throw error;
    }
    const opts = rpcOpts || ENGINE_RPC_OPTS[record.request.method].res;
    // await is intentionally omitted to speed up performance
    this.client.core.relayer.publish(topic, message, opts);
    await this.client.core.history.resolve(payload);
  };

  private cleanup: EnginePrivate["cleanup"] = async () => {
    const sessionTopics: string[] = [];
    const proposalIds: number[] = [];
    this.client.session.getAll().forEach((session) => {
      let toCleanup = false;
      if (isExpired(session.expiry)) toCleanup = true;
      if (!this.client.core.crypto.keychain.has(session.topic)) toCleanup = true;
      if (toCleanup) sessionTopics.push(session.topic);
    });
    this.client.proposal.getAll().forEach((proposal) => {
      if (isExpired(proposal.expiryTimestamp)) proposalIds.push(proposal.id);
    });
    await Promise.all([
      ...sessionTopics.map((topic) => this.deleteSession({ topic })),
      ...proposalIds.map((id) => this.deleteProposal(id)),
    ]);
  };

  private async isInitialized() {
    if (!this.initialized) {
      const { message } = getInternalError("NOT_INITIALIZED", this.name);
      throw new Error(message);
    }
    await this.client.core.relayer.confirmOnlineStateOrThrow();
  }

  // ---------- Relay Events Router ----------------------------------- //

  private registerRelayerEvents() {
    this.client.core.relayer.on(RELAYER_EVENTS.message, (event: RelayerTypes.MessageEvent) => {
      // capture any messages that arrive before the client is initialized so we can process them after initialization is complete
      if (!this.initialized || this.relayMessageCache.length > 0) {
        this.relayMessageCache.push(event);
      } else {
        this.onRelayMessage(event);
      }
    });
  }

  private async onRelayMessage(event: RelayerTypes.MessageEvent) {
    const { topic, message, attestation } = event;

    // Retrieve the public key (if defined) to decrypt possible `auth_request` response
    const { publicKey } = this.client.auth.authKeys.keys.includes(AUTH_PUBLIC_KEY_NAME)
      ? this.client.auth.authKeys.get(AUTH_PUBLIC_KEY_NAME)
      : ({ responseTopic: undefined, publicKey: undefined } as any);

    const payload = await this.client.core.crypto.decode(topic, message, {
      receiverPublicKey: publicKey,
    });

    try {
      if (isJsonRpcRequest(payload)) {
        this.client.core.history.set(topic, payload);
        this.onRelayEventRequest({
          topic,
          payload,
          attestation,
          encryptedId: hashMessage(message),
        });
      } else if (isJsonRpcResponse(payload)) {
        await this.client.core.history.resolve(payload);
        await this.onRelayEventResponse({ topic, payload });
        this.client.core.history.delete(topic, payload.id);
      } else {
        this.onRelayEventUnknownPayload({ topic, payload });
      }
    } catch (error) {
      this.client.logger.error(error);
    }
  }

  private onRelayEventRequest: EnginePrivate["onRelayEventRequest"] = async (event) => {
    this.requestQueue.queue.push(event);
    await this.processRequestsQueue();
  };

  private processRequestsQueue = async () => {
    if (this.requestQueue.state === ENGINE_QUEUE_STATES.active) {
      this.client.logger.info(`Request queue already active, skipping...`);
      return;
    }

    this.client.logger.info(
      `Request queue starting with ${this.requestQueue.queue.length} requests`,
    );

    while (this.requestQueue.queue.length > 0) {
      this.requestQueue.state = ENGINE_QUEUE_STATES.active;
      const request = this.requestQueue.queue.shift();
      if (!request) continue;

      try {
        await this.processRequest(request);
      } catch (error) {
        this.client.logger.warn(error);
      }
    }
    this.requestQueue.state = ENGINE_QUEUE_STATES.idle;
  };

  private processRequest: EnginePrivate["onRelayEventRequest"] = async (event) => {
    const { topic, payload, attestation, encryptedId } = event;
    const reqMethod = payload.method as JsonRpcTypes.WcMethod;

    if (this.shouldIgnorePairingRequest({ topic, requestMethod: reqMethod })) {
      return;
    }

    switch (reqMethod) {
      case "wc_sessionPropose":
        return await this.onSessionProposeRequest({ topic, payload, attestation, encryptedId });
      case "wc_sessionSettle":
        return await this.onSessionSettleRequest(topic, payload);
      case "wc_sessionUpdate":
        return await this.onSessionUpdateRequest(topic, payload);
      case "wc_sessionExtend":
        return await this.onSessionExtendRequest(topic, payload);
      case "wc_sessionPing":
        return await this.onSessionPingRequest(topic, payload);
      case "wc_sessionDelete":
        return await this.onSessionDeleteRequest(topic, payload);
      case "wc_sessionRequest":
        return await this.onSessionRequest({ topic, payload, attestation, encryptedId });
      case "wc_sessionEvent":
        return await this.onSessionEventRequest(topic, payload);
      case "wc_sessionAuthenticate":
        return await this.onSessionAuthenticateRequest({
          topic,
          payload,
          attestation,
          encryptedId,
        });
      default:
        return this.client.logger.info(`Unsupported request method ${reqMethod}`);
    }
  };

  private onRelayEventResponse: EnginePrivate["onRelayEventResponse"] = async (event) => {
    const { topic, payload } = event;
    const record = await this.client.core.history.get(topic, payload.id);
    const resMethod = record.request.method as JsonRpcTypes.WcMethod;
    switch (resMethod) {
      case "wc_sessionPropose":
        return this.onSessionProposeResponse(topic, payload);
      case "wc_sessionSettle":
        return this.onSessionSettleResponse(topic, payload);
      case "wc_sessionUpdate":
        return this.onSessionUpdateResponse(topic, payload);
      case "wc_sessionExtend":
        return this.onSessionExtendResponse(topic, payload);
      case "wc_sessionPing":
        return this.onSessionPingResponse(topic, payload);
      case "wc_sessionRequest":
        return this.onSessionRequestResponse(topic, payload);
      case "wc_sessionAuthenticate":
        return this.onSessionAuthenticateResponse(topic, payload);
      default:
        return this.client.logger.info(`Unsupported response method ${resMethod}`);
    }
  };

  private onRelayEventUnknownPayload: EnginePrivate["onRelayEventUnknownPayload"] = (event) => {
    const { topic } = event;
    const { message } = getInternalError(
      "MISSING_OR_INVALID",
      `Decoded payload on topic ${topic} is not identifiable as a JSON-RPC request or a response.`,
    );
    throw new Error(message);
  };

  private shouldIgnorePairingRequest: EnginePrivate["shouldIgnorePairingRequest"] = (params) => {
    const { topic, requestMethod } = params;
    const expectedMethods = this.expectedPairingMethodMap.get(topic);
    // check if the request method matches the expected method
    if (!expectedMethods) return false;
    if (expectedMethods.includes(requestMethod)) return false;

    /**
     * we want to make sure fallback session proposal is ignored only if there are subscribers
     * for the `session_authenticate` event, otherwise this would result in no-op for the user
     */
    if (expectedMethods.includes("wc_sessionAuthenticate")) {
      if (this.client.events.listenerCount("session_authenticate") > 0) {
        return true;
      }
    }
    return false;
  };

  // ---------- Relay Events Handlers --------------------------------- //

  private onSessionProposeRequest: EnginePrivate["onSessionProposeRequest"] = async (args) => {
    const { topic, payload, attestation, encryptedId } = args;
    const { params, id } = payload;
    try {
      const event = this.client.core.eventClient.getEvent({ topic });
      this.isValidConnect({ ...payload.params });
      const expiryTimestamp =
        params.expiryTimestamp || calcExpiry(ENGINE_RPC_OPTS.wc_sessionPropose.req.ttl);
      const proposal = { id, pairingTopic: topic, expiryTimestamp, ...params };
      await this.setProposal(id, proposal);
<<<<<<< HEAD
      const verifyContext = await this.getVerifyContext({
        attestationId: attestation,
        hash: hashMessage(JSON.stringify(payload)),
        encryptedId,
        metadata: proposal.proposer.metadata,
      });
=======
      const hash = hashMessage(JSON.stringify(payload));
      const verifyContext = await this.getVerifyContext(hash, proposal.proposer.metadata);

      if (this.client.events.listenerCount("session_proposal") === 0) {
        console.warn("No listener for session_proposal event");
        event?.setError(EVENT_CLIENT_PAIRING_ERRORS.proposal_listener_not_found);
      }
      event?.addTrace(EVENT_CLIENT_PAIRING_TRACES.emit_session_proposal);
>>>>>>> d647fbe6
      this.client.events.emit("session_proposal", { id, params: proposal, verifyContext });
    } catch (err: any) {
      await this.sendError({
        id,
        topic,
        error: err,
        rpcOpts: ENGINE_RPC_OPTS.wc_sessionPropose.autoReject,
      });
      this.client.logger.error(err);
    }
  };

  private onSessionProposeResponse: EnginePrivate["onSessionProposeResponse"] = async (
    topic,
    payload,
  ) => {
    const { id } = payload;
    if (isJsonRpcResult(payload)) {
      const { result } = payload;
      this.client.logger.trace({ type: "method", method: "onSessionProposeResponse", result });
      const proposal = this.client.proposal.get(id);
      this.client.logger.trace({ type: "method", method: "onSessionProposeResponse", proposal });
      const selfPublicKey = proposal.proposer.publicKey;
      this.client.logger.trace({
        type: "method",
        method: "onSessionProposeResponse",
        selfPublicKey,
      });
      const peerPublicKey = result.responderPublicKey;
      this.client.logger.trace({
        type: "method",
        method: "onSessionProposeResponse",
        peerPublicKey,
      });
      const sessionTopic = await this.client.core.crypto.generateSharedKey(
        selfPublicKey,
        peerPublicKey,
      );
      this.client.logger.trace({
        type: "method",
        method: "onSessionProposeResponse",
        sessionTopic,
      });
      const subscriptionId = await this.client.core.relayer.subscribe(sessionTopic);
      this.client.logger.trace({
        type: "method",
        method: "onSessionProposeResponse",
        subscriptionId,
      });
      await this.client.core.pairing.activate({ topic });
    } else if (isJsonRpcError(payload)) {
      await this.client.proposal.delete(id, getSdkError("USER_DISCONNECTED"));
      const target = engineEvent("session_connect");
      const listeners = this.events.listenerCount(target);
      if (listeners === 0) {
        throw new Error(`emitting ${target} without any listeners, 954`);
      }
      this.events.emit(engineEvent("session_connect"), { error: payload.error });
    }
  };

  private onSessionSettleRequest: EnginePrivate["onSessionSettleRequest"] = async (
    topic,
    payload,
  ) => {
    const { id, params } = payload;
    try {
      this.isValidSessionSettleRequest(params);
      const { relay, controller, expiry, namespaces, sessionProperties, sessionConfig } =
        payload.params;
      const session = {
        topic,
        relay,
        expiry,
        namespaces,
        acknowledged: true,
        pairingTopic: "", // pairingTopic will be set in the `session_connect` handler
        requiredNamespaces: {},
        optionalNamespaces: {},
        controller: controller.publicKey,
        self: {
          publicKey: "",
          metadata: this.client.metadata,
        },
        peer: {
          publicKey: controller.publicKey,
          metadata: controller.metadata,
        },
        ...(sessionProperties && { sessionProperties }),
        ...(sessionConfig && { sessionConfig }),
      };
      const target = engineEvent("session_connect");
      const listeners = this.events.listenerCount(target);
      if (listeners === 0) {
        throw new Error(`emitting ${target} without any listeners 997`);
      }
      this.events.emit(engineEvent("session_connect"), { session });
      await this.sendResult<"wc_sessionSettle">({
        id: payload.id,
        topic,
        result: true,
        throwOnFailedPublish: true,
      });
    } catch (err: any) {
      await this.sendError({
        id,
        topic,
        error: err,
      });
      this.client.logger.error(err);
    }
  };

  private onSessionSettleResponse: EnginePrivate["onSessionSettleResponse"] = async (
    topic,
    payload,
  ) => {
    const { id } = payload;
    if (isJsonRpcResult(payload)) {
      await this.client.session.update(topic, { acknowledged: true });
      this.events.emit(engineEvent("session_approve", id), {});
    } else if (isJsonRpcError(payload)) {
      await this.client.session.delete(topic, getSdkError("USER_DISCONNECTED"));
      this.events.emit(engineEvent("session_approve", id), { error: payload.error });
    }
  };

  private onSessionUpdateRequest: EnginePrivate["onSessionUpdateRequest"] = async (
    topic,
    payload,
  ) => {
    const { params, id } = payload;
    try {
      const memoryKey = `${topic}_session_update`;
      // compare the current request id with the last processed session update
      // we want to update only if the request is newer than the last processed one
      const lastSessionUpdateId = MemoryStore.get<number>(memoryKey);

      if (lastSessionUpdateId && this.isRequestOutOfSync(lastSessionUpdateId, id)) {
        this.client.logger.info(`Discarding out of sync request - ${id}`);
        this.sendError({ id, topic, error: getSdkError("INVALID_UPDATE_REQUEST") });
        return;
      }
      this.isValidUpdate({ topic, ...params });
      try {
        MemoryStore.set(memoryKey, id);
        await this.client.session.update(topic, { namespaces: params.namespaces });
        await this.sendResult<"wc_sessionUpdate">({
          id,
          topic,
          result: true,
          throwOnFailedPublish: true,
        });
      } catch (e) {
        MemoryStore.delete(memoryKey);
        throw e;
      }

      this.client.events.emit("session_update", { id, topic, params });
    } catch (err: any) {
      await this.sendError({
        id,
        topic,
        error: err,
      });
      this.client.logger.error(err);
    }
  };

  // compares the timestamp of the last processed request with the current request
  // client <-> client rpc ID is timestamp + 3 random digits
  private isRequestOutOfSync = (lastId: number, currentId: number) => {
    return parseInt(currentId.toString().slice(0, -3)) <= parseInt(lastId.toString().slice(0, -3));
  };

  private onSessionUpdateResponse: EnginePrivate["onSessionUpdateResponse"] = (_topic, payload) => {
    const { id } = payload;
    const target = engineEvent("session_update", id);
    const listeners = this.events.listenerCount(target);
    if (listeners === 0) {
      throw new Error(`emitting ${target} without any listeners`);
    }
    if (isJsonRpcResult(payload)) {
      this.events.emit(engineEvent("session_update", id), {});
    } else if (isJsonRpcError(payload)) {
      this.events.emit(engineEvent("session_update", id), { error: payload.error });
    }
  };

  private onSessionExtendRequest: EnginePrivate["onSessionExtendRequest"] = async (
    topic,
    payload,
  ) => {
    const { id } = payload;
    try {
      this.isValidExtend({ topic });
      await this.setExpiry(topic, calcExpiry(SESSION_EXPIRY));
      await this.sendResult<"wc_sessionExtend">({
        id,
        topic,
        result: true,
        throwOnFailedPublish: true,
      });
      this.client.events.emit("session_extend", { id, topic });
    } catch (err: any) {
      await this.sendError({
        id,
        topic,
        error: err,
      });
      this.client.logger.error(err);
    }
  };

  private onSessionExtendResponse: EnginePrivate["onSessionExtendResponse"] = (_topic, payload) => {
    const { id } = payload;
    const target = engineEvent("session_extend", id);
    const listeners = this.events.listenerCount(target);
    if (listeners === 0) {
      throw new Error(`emitting ${target} without any listeners`);
    }
    if (isJsonRpcResult(payload)) {
      this.events.emit(engineEvent("session_extend", id), {});
    } else if (isJsonRpcError(payload)) {
      this.events.emit(engineEvent("session_extend", id), { error: payload.error });
    }
  };

  private onSessionPingRequest: EnginePrivate["onSessionPingRequest"] = async (topic, payload) => {
    const { id } = payload;
    try {
      this.isValidPing({ topic });
      await this.sendResult<"wc_sessionPing">({
        id,
        topic,
        result: true,
        throwOnFailedPublish: true,
      });
      this.client.events.emit("session_ping", { id, topic });
    } catch (err: any) {
      await this.sendError({
        id,
        topic,
        error: err,
      });
      this.client.logger.error(err);
    }
  };

  private onSessionPingResponse: EnginePrivate["onSessionPingResponse"] = (_topic, payload) => {
    const { id } = payload;
    const target = engineEvent("session_ping", id);
    const listeners = this.events.listenerCount(target);
    if (listeners === 0) {
      throw new Error(`emitting ${target} without any listeners`);
    }
    // put at the end of the stack to avoid a race condition
    // where session_ping listener is not yet initialized
    setTimeout(() => {
      if (isJsonRpcResult(payload)) {
        this.events.emit(engineEvent("session_ping", id), {});
      } else if (isJsonRpcError(payload)) {
        this.events.emit(engineEvent("session_ping", id), { error: payload.error });
      }
    }, 500);
  };

  private onSessionDeleteRequest: EnginePrivate["onSessionDeleteRequest"] = async (
    topic,
    payload,
  ) => {
    const { id } = payload;
    try {
      this.isValidDisconnect({ topic, reason: payload.params });
      await Promise.all([
        new Promise((resolve) => {
          // RPC request needs to happen before deletion as it utalises session encryption
          this.client.core.relayer.once(RELAYER_EVENTS.publish, async () => {
            resolve(await this.deleteSession({ topic, id }));
          });
        }),
        this.sendResult<"wc_sessionDelete">({
          id,
          topic,
          result: true,
          throwOnFailedPublish: true,
        }),
        this.cleanupPendingSentRequestsForTopic({ topic, error: getSdkError("USER_DISCONNECTED") }),
      ]);
    } catch (err: any) {
      this.client.logger.error(err);
    }
  };

  private onSessionRequest: EnginePrivate["onSessionRequest"] = async (args) => {
    const { topic, payload, attestation, encryptedId } = args;
    const { id, params } = payload;
    try {
      await this.isValidRequest({ topic, ...params });
      const session = this.client.session.get(topic);
      const verifyContext = await this.getVerifyContext({
        attestationId: attestation,
        hash: hashMessage(JSON.stringify(formatJsonRpcRequest("wc_sessionRequest", params, id))),
        encryptedId,
        metadata: session.peer.metadata,
      });
      const request = {
        id,
        topic,
        params,
        verifyContext,
      };
      await this.setPendingSessionRequest(request);
      if (this.client.signConfig?.disableRequestQueue) {
        this.emitSessionRequest(request);
      } else {
        this.addSessionRequestToSessionRequestQueue(request);
        this.processSessionRequestQueue();
      }
    } catch (err: any) {
      await this.sendError({
        id,
        topic,
        error: err,
      });
      this.client.logger.error(err);
    }
  };

  private onSessionRequestResponse: EnginePrivate["onSessionRequestResponse"] = (
    _topic,
    payload,
  ) => {
    const { id } = payload;
    const target = engineEvent("session_request", id);
    const listeners = this.events.listenerCount(target);
    if (listeners === 0) {
      throw new Error(`emitting ${target} without any listeners`);
    }
    if (isJsonRpcResult(payload)) {
      this.events.emit(engineEvent("session_request", id), { result: payload.result });
    } else if (isJsonRpcError(payload)) {
      this.events.emit(engineEvent("session_request", id), { error: payload.error });
    }
  };

  private onSessionEventRequest: EnginePrivate["onSessionEventRequest"] = async (
    topic,
    payload,
  ) => {
    const { id, params } = payload;
    try {
      // similar to session update, we want to discard out of sync requests
      // additionally we have to check the event type as well e.g. chainChanged/accountsChanged
      const memoryKey = `${topic}_session_event_${params.event.name}`;
      // compare the current request id with the last processed session update
      // we want to update only if the request is newer than the last processed one
      const lastSessionUpdateId = MemoryStore.get<number>(memoryKey);
      if (lastSessionUpdateId && this.isRequestOutOfSync(lastSessionUpdateId, id)) {
        this.client.logger.info(`Discarding out of sync request - ${id}`);
        return;
      }

      this.isValidEmit({ topic, ...params });
      this.client.events.emit("session_event", { id, topic, params });
      MemoryStore.set(memoryKey, id);
    } catch (err: any) {
      await this.sendError({
        id,
        topic,
        error: err,
      });
      this.client.logger.error(err);
    }
  };

  private onSessionAuthenticateResponse: EnginePrivate["onSessionAuthenticateResponse"] = (
    topic,
    payload,
  ) => {
    const { id } = payload;
    this.client.logger.trace({
      type: "method",
      method: "onSessionAuthenticateResponse",
      topic,
      payload,
    });
    if (isJsonRpcResult(payload)) {
      this.events.emit(engineEvent("session_request", id), { result: payload.result });
    } else if (isJsonRpcError(payload)) {
      this.events.emit(engineEvent("session_request", id), { error: payload.error });
    }
  };

  private onSessionAuthenticateRequest: EnginePrivate["onSessionAuthenticateRequest"] = async (
    args,
  ) => {
    const { topic, payload, attestation, encryptedId } = args;
    try {
      const { requester, authPayload, expiryTimestamp } = payload.params;
      const verifyContext = await this.getVerifyContext({
        attestationId: attestation,
        hash: hashMessage(JSON.stringify(payload)),
        encryptedId,
        metadata: this.client.metadata,
      });
      const pendingRequest = {
        requester,
        pairingTopic: topic,
        id: payload.id,
        authPayload,
        verifyContext,
        expiryTimestamp,
      };
      await this.setAuthRequest(payload.id, { request: pendingRequest, pairingTopic: topic });
      this.client.events.emit("session_authenticate", {
        topic,
        params: payload.params,
        id: payload.id,
        verifyContext,
      });
    } catch (err: any) {
      this.client.logger.error(err);

      const receiverPublicKey = payload.params.requester.publicKey;
      const senderPublicKey = await this.client.core.crypto.generateKeyPair();

      const encodeOpts = {
        type: TYPE_1,
        receiverPublicKey,
        senderPublicKey,
      };
      await this.sendError({
        id: payload.id,
        topic,
        error: err,
        encodeOpts,
        rpcOpts: ENGINE_RPC_OPTS.wc_sessionAuthenticate.autoReject,
      });
    }
  };

  private addSessionRequestToSessionRequestQueue = (request: PendingRequestTypes.Struct) => {
    this.sessionRequestQueue.queue.push(request);
  };

  private cleanupAfterResponse = (params: EngineTypes.RespondParams) => {
    this.deletePendingSessionRequest(params.response.id, { message: "fulfilled", code: 0 });
    // intentionally delay the emitting of the next pending request a bit
    setTimeout(() => {
      this.sessionRequestQueue.state = ENGINE_QUEUE_STATES.idle;
      this.processSessionRequestQueue();
    }, toMiliseconds(this.requestQueueDelay));
  };

  // Allows for cleanup on any sent pending requests if the peer disconnects the session before responding
  private cleanupPendingSentRequestsForTopic = ({
    topic,
    error,
  }: {
    topic: string;
    error: ErrorResponse;
  }) => {
    const pendingRequests = this.client.core.history.pending;
    if (pendingRequests.length > 0) {
      const forSession = pendingRequests.filter(
        (r) => r.topic === topic && r.request.method === "wc_sessionRequest",
      );
      forSession.forEach((r) => {
        const id = r.request.id;
        const target = engineEvent("session_request", id);
        const listeners = this.events.listenerCount(target);
        if (listeners === 0) {
          throw new Error(`emitting ${target} without any listeners`);
        }
        // notify .request() handler of the rejection
        this.events.emit(engineEvent("session_request", r.request.id), {
          error,
        });
      });
    }
  };

  private processSessionRequestQueue = () => {
    if (this.sessionRequestQueue.state === ENGINE_QUEUE_STATES.active) {
      this.client.logger.info("session request queue is already active.");
      return;
    }
    // Select the first/oldest request in the array to ensure last-in-first-out (LIFO)
    const request = this.sessionRequestQueue.queue[0];
    if (!request) {
      this.client.logger.info("session request queue is empty.");
      return;
    }

    try {
      this.sessionRequestQueue.state = ENGINE_QUEUE_STATES.active;
      this.emitSessionRequest(request);
    } catch (error) {
      this.client.logger.error(error);
    }
  };

  private emitSessionRequest = (request: PendingRequestTypes.Struct) => {
    this.client.events.emit("session_request", request);
  };

  // ---------- Expirer Events ---------------------------------------- //

  private registerExpirerEvents() {
    this.client.core.expirer.on(EXPIRER_EVENTS.expired, async (event: ExpirerTypes.Expiration) => {
      const { topic, id } = parseExpirerTarget(event.target);
      if (id && this.client.pendingRequest.keys.includes(id)) {
        return await this.deletePendingSessionRequest(id, getInternalError("EXPIRED"), true);
      }
      if (id && this.client.auth.requests.keys.includes(id)) {
        return await this.deletePendingAuthRequest(id, getInternalError("EXPIRED"), true);
      }

      if (topic) {
        if (this.client.session.keys.includes(topic)) {
          await this.deleteSession({ topic, expirerHasDeleted: true });
          this.client.events.emit("session_expire", { topic });
        }
      } else if (id) {
        await this.deleteProposal(id, true);
        this.client.events.emit("proposal_expire", { id });
      }
    });
  }

  // ---------- Pairing Events ---------------------------------------- //
  private registerPairingEvents() {
    this.client.core.pairing.events.on(PAIRING_EVENTS.create, (pairing: PairingTypes.Struct) =>
      this.onPairingCreated(pairing),
    );
    this.client.core.pairing.events.on(PAIRING_EVENTS.delete, (pairing: PairingTypes.Struct) => {
      this.addToRecentlyDeleted(pairing.topic, "pairing");
    });
  }

  /**
   * when a pairing is created, we check if there is a pending proposal for it.
   * if there is, we send it to onSessionProposeRequest to be processed as if it was received from the relay.
   * It allows QR/URI to be scanned multiple times without having to create new pairing.
   */
  private onPairingCreated = (pairing: PairingTypes.Struct) => {
    if (pairing.methods) {
      this.expectedPairingMethodMap.set(pairing.topic, pairing.methods);
    }
    if (pairing.active) return;
    const proposals = this.client.proposal.getAll();
    const proposal = proposals.find((p) => p.pairingTopic === pairing.topic);
    if (!proposal) return;
    this.onSessionProposeRequest({
      topic: pairing.topic,
      payload: formatJsonRpcRequest(
        "wc_sessionPropose",
        {
          requiredNamespaces: proposal.requiredNamespaces,
          optionalNamespaces: proposal.optionalNamespaces,
          relays: proposal.relays,
          proposer: proposal.proposer,
          sessionProperties: proposal.sessionProperties,
        },
        proposal.id,
      ),
    });
  };

  // ---------- Validation Helpers ------------------------------------ //
  private isValidPairingTopic(topic: any) {
    if (!isValidString(topic, false)) {
      const { message } = getInternalError(
        "MISSING_OR_INVALID",
        `pairing topic should be a string: ${topic}`,
      );
      throw new Error(message);
    }
    if (!this.client.core.pairing.pairings.keys.includes(topic)) {
      const { message } = getInternalError(
        "NO_MATCHING_KEY",
        `pairing topic doesn't exist: ${topic}`,
      );
      throw new Error(message);
    }
    if (isExpired(this.client.core.pairing.pairings.get(topic).expiry)) {
      const { message } = getInternalError("EXPIRED", `pairing topic: ${topic}`);
      throw new Error(message);
    }
  }

  private async isValidSessionTopic(topic: any) {
    if (!isValidString(topic, false)) {
      const { message } = getInternalError(
        "MISSING_OR_INVALID",
        `session topic should be a string: ${topic}`,
      );
      throw new Error(message);
    }
    // Store will throw custom message if topic was recently deleted
    this.checkRecentlyDeleted(topic);
    if (!this.client.session.keys.includes(topic)) {
      const { message } = getInternalError(
        "NO_MATCHING_KEY",
        `session topic doesn't exist: ${topic}`,
      );
      throw new Error(message);
    }
    if (isExpired(this.client.session.get(topic).expiry)) {
      await this.deleteSession({ topic });
      const { message } = getInternalError("EXPIRED", `session topic: ${topic}`);
      throw new Error(message);
    }

    if (!this.client.core.crypto.keychain.has(topic)) {
      const { message } = getInternalError(
        "MISSING_OR_INVALID",
        `session topic does not exist in keychain: ${topic}`,
      );
      await this.deleteSession({ topic });
      throw new Error(message);
    }
  }

  private async isValidSessionOrPairingTopic(topic: string) {
    this.checkRecentlyDeleted(topic);
    if (this.client.session.keys.includes(topic)) {
      await this.isValidSessionTopic(topic);
    } else if (this.client.core.pairing.pairings.keys.includes(topic)) {
      this.isValidPairingTopic(topic);
    } else if (!isValidString(topic, false)) {
      const { message } = getInternalError(
        "MISSING_OR_INVALID",
        `session or pairing topic should be a string: ${topic}`,
      );
      throw new Error(message);
    } else {
      const { message } = getInternalError(
        "NO_MATCHING_KEY",
        `session or pairing topic doesn't exist: ${topic}`,
      );
      throw new Error(message);
    }
  }

  private async isValidProposalId(id: any) {
    if (!isValidId(id)) {
      const { message } = getInternalError(
        "MISSING_OR_INVALID",
        `proposal id should be a number: ${id}`,
      );
      throw new Error(message);
    }
    if (!this.client.proposal.keys.includes(id)) {
      const { message } = getInternalError("NO_MATCHING_KEY", `proposal id doesn't exist: ${id}`);
      throw new Error(message);
    }
    if (isExpired(this.client.proposal.get(id).expiryTimestamp)) {
      await this.deleteProposal(id);
      const { message } = getInternalError("EXPIRED", `proposal id: ${id}`);
      throw new Error(message);
    }
  }

  // ---------- Validation  ------------------------------------------- //

  private isValidConnect: EnginePrivate["isValidConnect"] = async (params) => {
    if (!isValidParams(params)) {
      const { message } = getInternalError(
        "MISSING_OR_INVALID",
        `connect() params: ${JSON.stringify(params)}`,
      );
      throw new Error(message);
    }
    const { pairingTopic, requiredNamespaces, optionalNamespaces, sessionProperties, relays } =
      params;
    if (!isUndefined(pairingTopic)) await this.isValidPairingTopic(pairingTopic);

    if (!isValidRelays(relays, true)) {
      const { message } = getInternalError("MISSING_OR_INVALID", `connect() relays: ${relays}`);
      throw new Error(message);
    }

    // validate required namespaces only if they are defined
    if (!isUndefined(requiredNamespaces) && isValidObject(requiredNamespaces) !== 0) {
      this.validateNamespaces(requiredNamespaces, "requiredNamespaces");
    }

    // validate optional namespaces only if they are defined
    if (!isUndefined(optionalNamespaces) && isValidObject(optionalNamespaces) !== 0) {
      this.validateNamespaces(optionalNamespaces, "optionalNamespaces");
    }

    // validate session properties only if they are defined
    if (!isUndefined(sessionProperties)) {
      this.validateSessionProps(sessionProperties, "sessionProperties");
    }
  };

  private validateNamespaces = (
    namespaces: ProposalTypes.RequiredNamespaces | ProposalTypes.OptionalNamespaces,
    type: string,
  ) => {
    const validRequiredNamespacesError = isValidRequiredNamespaces(namespaces, "connect()", type);
    if (validRequiredNamespacesError) throw new Error(validRequiredNamespacesError.message);
  };

  private isValidApprove: EnginePrivate["isValidApprove"] = async (params) => {
    if (!isValidParams(params))
      throw new Error(
        getInternalError("MISSING_OR_INVALID", `approve() params: ${params}`).message,
      );
    const { id, namespaces, relayProtocol, sessionProperties } = params;

    this.checkRecentlyDeleted(id);
    await this.isValidProposalId(id);
    const proposal = this.client.proposal.get(id);
    const validNamespacesError = isValidNamespaces(namespaces, "approve()");
    if (validNamespacesError) throw new Error(validNamespacesError.message);
    const conformingNamespacesError = isConformingNamespaces(
      proposal.requiredNamespaces,
      namespaces,
      "approve()",
    );
    if (conformingNamespacesError) throw new Error(conformingNamespacesError.message);
    if (!isValidString(relayProtocol, true)) {
      const { message } = getInternalError(
        "MISSING_OR_INVALID",
        `approve() relayProtocol: ${relayProtocol}`,
      );
      throw new Error(message);
    }

    if (!isUndefined(sessionProperties)) {
      this.validateSessionProps(sessionProperties, "sessionProperties");
    }
  };

  private isValidReject: EnginePrivate["isValidReject"] = async (params) => {
    if (!isValidParams(params)) {
      const { message } = getInternalError("MISSING_OR_INVALID", `reject() params: ${params}`);
      throw new Error(message);
    }
    const { id, reason } = params;
    this.checkRecentlyDeleted(id);
    await this.isValidProposalId(id);
    if (!isValidErrorReason(reason)) {
      const { message } = getInternalError(
        "MISSING_OR_INVALID",
        `reject() reason: ${JSON.stringify(reason)}`,
      );
      throw new Error(message);
    }
  };

  private isValidSessionSettleRequest: EnginePrivate["isValidSessionSettleRequest"] = (params) => {
    if (!isValidParams(params)) {
      const { message } = getInternalError(
        "MISSING_OR_INVALID",
        `onSessionSettleRequest() params: ${params}`,
      );
      throw new Error(message);
    }
    const { relay, controller, namespaces, expiry } = params;
    if (!isValidRelay(relay)) {
      const { message } = getInternalError(
        "MISSING_OR_INVALID",
        `onSessionSettleRequest() relay protocol should be a string`,
      );
      throw new Error(message);
    }
    const validControllerError = isValidController(controller, "onSessionSettleRequest()");
    if (validControllerError) throw new Error(validControllerError.message);
    const validNamespacesError = isValidNamespaces(namespaces, "onSessionSettleRequest()");
    if (validNamespacesError) throw new Error(validNamespacesError.message);
    if (isExpired(expiry)) {
      const { message } = getInternalError("EXPIRED", `onSessionSettleRequest()`);
      throw new Error(message);
    }
  };

  private isValidUpdate: EnginePrivate["isValidUpdate"] = async (params) => {
    if (!isValidParams(params)) {
      const { message } = getInternalError("MISSING_OR_INVALID", `update() params: ${params}`);
      throw new Error(message);
    }
    const { topic, namespaces } = params;

    this.checkRecentlyDeleted(topic);
    await this.isValidSessionTopic(topic);
    const session = this.client.session.get(topic);
    const validNamespacesError = isValidNamespaces(namespaces, "update()");
    if (validNamespacesError) throw new Error(validNamespacesError.message);
    const conformingNamespacesError = isConformingNamespaces(
      session.requiredNamespaces,
      namespaces,
      "update()",
    );
    if (conformingNamespacesError) throw new Error(conformingNamespacesError.message);
    // TODO(ilja) - check if wallet
  };

  private isValidExtend: EnginePrivate["isValidExtend"] = async (params) => {
    if (!isValidParams(params)) {
      const { message } = getInternalError("MISSING_OR_INVALID", `extend() params: ${params}`);
      throw new Error(message);
    }
    const { topic } = params;

    this.checkRecentlyDeleted(topic);
    await this.isValidSessionTopic(topic);
  };

  private isValidRequest: EnginePrivate["isValidRequest"] = async (params) => {
    if (!isValidParams(params)) {
      const { message } = getInternalError("MISSING_OR_INVALID", `request() params: ${params}`);
      throw new Error(message);
    }
    const { topic, request, chainId, expiry } = params;
    this.checkRecentlyDeleted(topic);
    await this.isValidSessionTopic(topic);
    const { namespaces } = this.client.session.get(topic);
    if (!isValidNamespacesChainId(namespaces, chainId)) {
      const { message } = getInternalError("MISSING_OR_INVALID", `request() chainId: ${chainId}`);
      throw new Error(message);
    }
    if (!isValidRequest(request)) {
      const { message } = getInternalError(
        "MISSING_OR_INVALID",
        `request() ${JSON.stringify(request)}`,
      );
      throw new Error(message);
    }
    if (!isValidNamespacesRequest(namespaces, chainId, request.method)) {
      const { message } = getInternalError(
        "MISSING_OR_INVALID",
        `request() method: ${request.method}`,
      );
      throw new Error(message);
    }
    if (expiry && !isValidRequestExpiry(expiry, SESSION_REQUEST_EXPIRY_BOUNDARIES)) {
      const { message } = getInternalError(
        "MISSING_OR_INVALID",
        `request() expiry: ${expiry}. Expiry must be a number (in seconds) between ${SESSION_REQUEST_EXPIRY_BOUNDARIES.min} and ${SESSION_REQUEST_EXPIRY_BOUNDARIES.max}`,
      );
      throw new Error(message);
    }
  };

  private isValidRespond: EnginePrivate["isValidRespond"] = async (params) => {
    if (!isValidParams(params)) {
      const { message } = getInternalError("MISSING_OR_INVALID", `respond() params: ${params}`);
      throw new Error(message);
    }
    const { topic, response } = params;
    try {
      // if the session is already disconnected, we can't respond to the request so we need to delete it
      await this.isValidSessionTopic(topic);
    } catch (error) {
      if (params?.response?.id) this.cleanupAfterResponse(params);
      throw error;
    }
    if (!isValidResponse(response)) {
      const { message } = getInternalError(
        "MISSING_OR_INVALID",
        `respond() response: ${JSON.stringify(response)}`,
      );
      throw new Error(message);
    }
  };

  private isValidPing: EnginePrivate["isValidPing"] = async (params) => {
    if (!isValidParams(params)) {
      const { message } = getInternalError("MISSING_OR_INVALID", `ping() params: ${params}`);
      throw new Error(message);
    }
    const { topic } = params;
    await this.isValidSessionOrPairingTopic(topic);
  };

  private isValidEmit: EnginePrivate["isValidEmit"] = async (params) => {
    if (!isValidParams(params)) {
      const { message } = getInternalError("MISSING_OR_INVALID", `emit() params: ${params}`);
      throw new Error(message);
    }
    const { topic, event, chainId } = params;
    await this.isValidSessionTopic(topic);
    const { namespaces } = this.client.session.get(topic);
    if (!isValidNamespacesChainId(namespaces, chainId)) {
      const { message } = getInternalError("MISSING_OR_INVALID", `emit() chainId: ${chainId}`);
      throw new Error(message);
    }
    if (!isValidEvent(event)) {
      const { message } = getInternalError(
        "MISSING_OR_INVALID",
        `emit() event: ${JSON.stringify(event)}`,
      );
      throw new Error(message);
    }
    if (!isValidNamespacesEvent(namespaces, chainId, event.name)) {
      const { message } = getInternalError(
        "MISSING_OR_INVALID",
        `emit() event: ${JSON.stringify(event)}`,
      );
      throw new Error(message);
    }
  };

  private isValidDisconnect: EnginePrivate["isValidDisconnect"] = async (params) => {
    if (!isValidParams(params)) {
      const { message } = getInternalError("MISSING_OR_INVALID", `disconnect() params: ${params}`);
      throw new Error(message);
    }
    const { topic } = params;
    await this.isValidSessionOrPairingTopic(topic);
  };

  private isValidAuthenticate = (params: AuthTypes.SessionAuthenticateParams) => {
    const { chains, uri, domain, nonce } = params;

    // ----- validate params ----- //
    if (!Array.isArray(chains) || chains.length === 0) {
      throw new Error("chains is required and must be a non-empty array");
    }
    if (!isValidString(uri, false)) {
      throw new Error("uri is required parameter");
    }
    if (!isValidString(domain, false)) {
      throw new Error("domain is required parameter");
    }
    if (!isValidString(nonce, false)) {
      throw new Error("nonce is required parameter");
    }

    // ----- reject multi namespaces ----- //
    const uniqueNamespaces = [...new Set(chains.map((chain) => parseChainId(chain).namespace))];
    if (uniqueNamespaces.length > 1) {
      throw new Error(
        "Multi-namespace requests are not supported. Please request single namespace only.",
      );
    }

    const { namespace } = parseChainId(chains[0]);
    if (namespace !== "eip155") {
      throw new Error(
        "Only eip155 namespace is supported for authenticated sessions. Please use .connect() for non-eip155 chains.",
      );
    }
  };

  private getVerifyContext = async (params: {
    attestationId?: string;
    hash?: string;
    encryptedId?: string;
    metadata: CoreTypes.Metadata;
  }) => {
    const { attestationId, hash, encryptedId, metadata } = params;
    const context: Verify.Context = {
      verified: {
        verifyUrl: metadata.verifyUrl || VERIFY_SERVER,
        validation: "UNKNOWN",
        origin: metadata.url || "",
      },
    };

    try {
      const result = await this.client.core.verify.resolve({
        attestationId,
        hash,
        encryptedId,
        verifyUrl: metadata.verifyUrl,
      });
      if (result) {
        context.verified.origin = result.origin;
        context.verified.isScam = result.isScam;
        context.verified.validation =
          result.origin === new URL(metadata.url).origin ? "VALID" : "INVALID";
      }
    } catch (e) {
      this.client.logger.warn(e);
    }

    this.client.logger.debug(`Verify context: ${JSON.stringify(context)}`);
    return context;
  };

  private validateSessionProps = (properties: ProposalTypes.SessionProperties, type: string) => {
    Object.values(properties).forEach((property) => {
      if (!isValidString(property, false)) {
        const { message } = getInternalError(
          "MISSING_OR_INVALID",
          `${type} must be in Record<string, string> format. Received: ${JSON.stringify(property)}`,
        );
        throw new Error(message);
      }
    });
  };

  private getPendingAuthRequest = (id: number) => {
    const request = this.client.auth.requests.get(id);
    return typeof request === "object" ? request : undefined;
  };

  private addToRecentlyDeleted = (
    id: string | number,
    type: "pairing" | "session" | "proposal" | "request",
  ) => {
    this.recentlyDeletedMap.set(id, type);
    // remove first half of the map if it exceeds the limit
    if (this.recentlyDeletedMap.size >= this.recentlyDeletedLimit) {
      let i = 0;
      const numItemsToDelete = this.recentlyDeletedLimit / 2;
      for (const k of this.recentlyDeletedMap.keys()) {
        if (i++ >= numItemsToDelete) {
          break;
        }
        this.recentlyDeletedMap.delete(k);
      }
    }
  };

  private checkRecentlyDeleted = (id: string | number) => {
    const deletedRecord = this.recentlyDeletedMap.get(id);
    if (deletedRecord) {
      const { message } = getInternalError(
        "MISSING_OR_INVALID",
        `Record was recently deleted - ${deletedRecord}: ${id}`,
      );
      throw new Error(message);
    }
  };
}<|MERGE_RESOLUTION|>--- conflicted
+++ resolved
@@ -1603,23 +1603,20 @@
         params.expiryTimestamp || calcExpiry(ENGINE_RPC_OPTS.wc_sessionPropose.req.ttl);
       const proposal = { id, pairingTopic: topic, expiryTimestamp, ...params };
       await this.setProposal(id, proposal);
-<<<<<<< HEAD
+
       const verifyContext = await this.getVerifyContext({
         attestationId: attestation,
         hash: hashMessage(JSON.stringify(payload)),
         encryptedId,
         metadata: proposal.proposer.metadata,
       });
-=======
-      const hash = hashMessage(JSON.stringify(payload));
-      const verifyContext = await this.getVerifyContext(hash, proposal.proposer.metadata);
 
       if (this.client.events.listenerCount("session_proposal") === 0) {
         console.warn("No listener for session_proposal event");
         event?.setError(EVENT_CLIENT_PAIRING_ERRORS.proposal_listener_not_found);
       }
       event?.addTrace(EVENT_CLIENT_PAIRING_TRACES.emit_session_proposal);
->>>>>>> d647fbe6
+
       this.client.events.emit("session_proposal", { id, params: proposal, verifyContext });
     } catch (err: any) {
       await this.sendError({
