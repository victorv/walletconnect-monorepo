--- conflicted
+++ resolved
@@ -360,17 +360,15 @@
     event.addTrace(EVENT_CLIENT_SESSION_TRACES.store_session);
 
     try {
-<<<<<<< HEAD
       event.addTrace(EVENT_CLIENT_SESSION_TRACES.publishing_session_approve);
 
-=======
       await this.sendRequest({
         topic: sessionTopic,
         method: "wc_sessionSettle",
         params: sessionSettle,
         throwOnFailedPublish: true,
       });
->>>>>>> b6033219
+
       await this.sendResult<"wc_sessionPropose">({
         id,
         topic: pairingTopic,
@@ -385,7 +383,6 @@
         event?.setError(EVENT_CLIENT_SESSION_ERRORS.session_approve_publish_failure);
         throw error;
       });
-<<<<<<< HEAD
 
       event.addTrace(EVENT_CLIENT_SESSION_TRACES.session_approve_publish_success);
       event.addTrace(EVENT_CLIENT_SESSION_TRACES.publishing_session_settle);
@@ -401,8 +398,6 @@
       });
 
       event.addTrace(EVENT_CLIENT_SESSION_TRACES.session_settle_publish_success);
-=======
->>>>>>> b6033219
     } catch (error) {
       this.client.logger.error(error);
       // if the publish fails, delete the session and throw an error
