--- conflicted
+++ resolved
@@ -121,9 +121,8 @@
 
   private requestQueueDelay = ONE_SECOND;
 
-<<<<<<< HEAD
   private expectedPairingMethodMap: Map<string, string> = new Map();
-=======
+
   // Ephemeral (in-memory) map to store recently deleted items
   private recentlyDeletedMap = new Map<
     string | number,
@@ -131,7 +130,6 @@
   >();
 
   private recentlyDeletedLimit = 200;
->>>>>>> edc93155
 
   constructor(client: IEngine["client"]) {
     super(client);
@@ -243,19 +241,12 @@
 
   public pair: IEngine["pair"] = async (params) => {
     await this.isInitialized();
-<<<<<<< HEAD
-    const { uri } = params;
-    const { topic, methods } = parseUri(uri);
-    console.log("pair", { topic, methods });
-    return await this.client.core.pairing.pair(params);
-=======
     try {
       return await this.client.core.pairing.pair(params);
     } catch (error) {
       this.client.logger.error("pair() failed");
       throw error;
     }
->>>>>>> edc93155
   };
 
   public approve: IEngine["approve"] = async (params) => {
@@ -456,13 +447,9 @@
       throw error;
     }
     const { chainId, request, topic, expiry = ENGINE_RPC_OPTS.wc_sessionRequest.req.ttl } = params;
-<<<<<<< HEAD
-    console.log("request", request);
-    const id = payloadId();
-=======
+
     const clientRpcId = payloadId();
     const relayRpcId = getBigIntRpcId().toString() as any;
->>>>>>> edc93155
     const { done, resolve, reject } = createDelayedPromise<T>(
       expiry,
       "Request expired. Please try again.",
@@ -1230,10 +1217,6 @@
       const hash = hashMessage(JSON.stringify(payload));
       this.client.core.verify.register({ attestationId: hash });
     }
-<<<<<<< HEAD
-    console.log("sending request", topic);
-    const message = await this.client.core.crypto.encode(topic, payload);
-=======
     let message;
     try {
       message = await this.client.core.crypto.encode(topic, payload);
@@ -1242,7 +1225,6 @@
       this.client.logger.error(`sendRequest() -> core.crypto.encode() for topic ${topic} failed`);
       throw error;
     }
->>>>>>> edc93155
     const opts = ENGINE_RPC_OPTS[method].req;
     if (expiry) opts.ttl = expiry;
     if (relayRpcId) opts.id = relayRpcId;
@@ -1264,13 +1246,9 @@
   private sendResult: EnginePrivate["sendResult"] = async (args) => {
     const { id, topic, result, throwOnFailedPublish, encodeOpts } = args;
     const payload = formatJsonRpcResult(id, result);
-<<<<<<< HEAD
-    const message = await this.client.core.crypto.encode(topic, payload, encodeOpts);
-    const record = await this.client.core.history.get(topic, id);
-=======
     let message;
     try {
-      message = await this.client.core.crypto.encode(topic, payload);
+      message = await this.client.core.crypto.encode(topic, payload, encodeOpts);
     } catch (error) {
       // if encoding fails e.g. due to missing keychain, we want to cleanup all related data as its unusable
       await this.cleanup();
@@ -1284,7 +1262,6 @@
       this.client.logger.error(`sendResult() -> history.get(${topic}, ${id}) failed`);
       throw error;
     }
->>>>>>> edc93155
     const opts = ENGINE_RPC_OPTS[record.request.method].res;
     if (throwOnFailedPublish) {
       opts.internal = {
@@ -1303,13 +1280,9 @@
   private sendError: EnginePrivate["sendError"] = async (params) => {
     const { id, topic, error, encodeOpts } = params;
     const payload = formatJsonRpcError(id, error);
-<<<<<<< HEAD
-    const message = await this.client.core.crypto.encode(topic, payload, encodeOpts);
-    const record = await this.client.core.history.get(topic, id);
-=======
     let message;
     try {
-      message = await this.client.core.crypto.encode(topic, payload);
+      message = await this.client.core.crypto.encode(topic, payload, encodeOpts);
     } catch (error) {
       await this.cleanup();
       this.client.logger.error(`sendError() -> core.crypto.encode() for topic ${topic} failed`);
@@ -1322,7 +1295,6 @@
       this.client.logger.error(`sendError() -> history.get(${topic}, ${id}) failed`);
       throw error;
     }
->>>>>>> edc93155
     const opts = ENGINE_RPC_OPTS[record.request.method].res;
     // await is intentionally omitted to speed up performance
     this.client.core.relayer.publish(topic, message, opts);
@@ -1649,7 +1621,7 @@
 
       if (lastSessionUpdateId && this.isRequestOutOfSync(lastSessionUpdateId, id)) {
         this.client.logger.info(`Discarding out of sync request - ${id}`);
-        this.sendError(id, topic, getSdkError("INVALID_UPDATE_REQUEST"));
+        this.sendError({ id, topic, error: getSdkError("INVALID_UPDATE_REQUEST") });
         return;
       }
       this.isValidUpdate({ topic, ...params });
@@ -2435,7 +2407,6 @@
     });
   };
 
-<<<<<<< HEAD
   // private getPendingAuthRequests = () => {
   //   return this.client.auth.requests
   //     .getAll()
@@ -2445,7 +2416,8 @@
   private getPendingRequest = (id: number) => {
     const request = this.client.auth.requests.get(id);
     return typeof request === "object" ? request : undefined;
-=======
+  };
+
   private addToRecentlyDeleted = (
     id: string | number,
     type: "pairing" | "session" | "proposal" | "request",
@@ -2473,6 +2445,5 @@
       );
       throw new Error(message);
     }
->>>>>>> edc93155
   };
 }