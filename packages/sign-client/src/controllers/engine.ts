--- conflicted
+++ resolved
@@ -1324,8 +1324,6 @@
       throw error;
     }
 
-<<<<<<< HEAD
-=======
     let attestation: string | undefined;
     if (METHODS_TO_VERIFY.includes(method)) {
       const decryptedId = hashMessage(JSON.stringify(payload));
@@ -1336,7 +1334,6 @@
     opts.attestation = attestation;
     if (expiry) opts.ttl = expiry;
     if (relayRpcId) opts.id = relayRpcId;
->>>>>>> cbffdf9e
     this.client.core.history.set(topic, payload);
 
     if (isLinkMode) {
@@ -1488,11 +1485,7 @@
   }
 
   private async onRelayMessage(event: RelayerTypes.MessageEvent) {
-<<<<<<< HEAD
-    const { topic, message, transportType } = event;
-=======
-    const { topic, message, attestation } = event;
->>>>>>> cbffdf9e
+    const { topic, message, attestation, transportType } = event;
 
     // Retrieve the public key (if defined) to decrypt possible `auth_request` response
     const { publicKey } = this.client.auth.authKeys.keys.includes(AUTH_PUBLIC_KEY_NAME)
@@ -1507,11 +1500,7 @@
     try {
       if (isJsonRpcRequest(payload)) {
         this.client.core.history.set(topic, payload);
-<<<<<<< HEAD
-        this.onRelayEventRequest({ topic, payload, transportType });
-=======
-        this.onRelayEventRequest({ topic, payload, attestation });
->>>>>>> cbffdf9e
+        this.onRelayEventRequest({ topic, payload, attestation, transportType });
       } else if (isJsonRpcResponse(payload)) {
         await this.client.core.history.resolve(payload);
         await this.onRelayEventResponse({ topic, payload, transportType });
@@ -1554,11 +1543,8 @@
   };
 
   private processRequest: EnginePrivate["onRelayEventRequest"] = async (event) => {
-<<<<<<< HEAD
-    const { topic, payload, transportType } = event;
-=======
-    const { topic, payload, attestation } = event;
->>>>>>> cbffdf9e
+    const { topic, payload, attestation, transportType } = event;
+
     const reqMethod = payload.method as JsonRpcTypes.WcMethod;
 
     if (this.shouldIgnorePairingRequest({ topic, requestMethod: reqMethod })) {
@@ -1579,19 +1565,11 @@
       case "wc_sessionDelete":
         return await this.onSessionDeleteRequest(topic, payload);
       case "wc_sessionRequest":
-<<<<<<< HEAD
-        return await this.onSessionRequest(topic, payload, transportType);
+        return await this.onSessionRequest(topic, payload, transportType, attestation);
       case "wc_sessionEvent":
         return await this.onSessionEventRequest(topic, payload);
       case "wc_sessionAuthenticate":
-        return await this.onSessionAuthenticateRequest(topic, payload, transportType);
-=======
-        return await this.onSessionRequest(topic, payload, attestation);
-      case "wc_sessionEvent":
-        return await this.onSessionEventRequest(topic, payload);
-      case "wc_sessionAuthenticate":
-        return await this.onSessionAuthenticateRequest(topic, payload, attestation);
->>>>>>> cbffdf9e
+        return await this.onSessionAuthenticateRequest(topic, payload, transportType, attestation);
       default:
         return this.client.logger.info(`Unsupported request method ${reqMethod}`);
     }
@@ -1966,11 +1944,8 @@
   private onSessionRequest: EnginePrivate["onSessionRequest"] = async (
     topic,
     payload,
-<<<<<<< HEAD
     transportType,
-=======
     attestation,
->>>>>>> cbffdf9e
   ) => {
     const { id, params } = payload;
     try {
@@ -2078,11 +2053,8 @@
   private onSessionAuthenticateRequest: EnginePrivate["onSessionAuthenticateRequest"] = async (
     topic,
     payload,
-<<<<<<< HEAD
     transportType,
-=======
     attestation,
->>>>>>> cbffdf9e
   ) => {
     try {
       const { requester, authPayload, expiryTimestamp } = payload.params;
