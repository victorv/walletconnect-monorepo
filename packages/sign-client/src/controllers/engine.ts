--- conflicted
+++ resolved
@@ -268,17 +268,12 @@
   };
 
   public approve: IEngine["approve"] = async (params) => {
-<<<<<<< HEAD
-    this.isInitialized();
-    await this.confirmOnlineStateOrThrow();
-=======
     const configEvent = this.client.core.eventClient.createEvent({
       properties: {
         topic: params?.id?.toString(),
         trace: [EVENT_CLIENT_SESSION_TRACES.session_approve_started],
       },
     });
->>>>>>> 3557a0ca
     try {
       await this.isInitialized();
     } catch (error) {
@@ -292,6 +287,7 @@
       configEvent.setError(EVENT_CLIENT_SESSION_ERRORS.proposal_not_found);
       throw error;
     }
+
     try {
       await this.isValidApprove(params);
     } catch (error) {
@@ -340,15 +336,10 @@
       ...(sessionProperties && { sessionProperties }),
       ...(sessionConfig && { sessionConfig }),
     };
-<<<<<<< HEAD
     const transportType = "relay";
-    await this.client.core.relayer.subscribe(sessionTopic, { transportType });
-=======
-
     event.addTrace(EVENT_CLIENT_SESSION_TRACES.subscribing_session_topic);
-
-    try {
-      await this.client.core.relayer.subscribe(sessionTopic);
+    try {
+      await this.client.core.relayer.subscribe(sessionTopic, { transportType });
     } catch (error) {
       event.setError(EVENT_CLIENT_SESSION_ERRORS.subscribe_session_topic_failure);
       throw error;
@@ -356,7 +347,6 @@
 
     event.addTrace(EVENT_CLIENT_SESSION_TRACES.subscribe_session_topic_success);
 
->>>>>>> 3557a0ca
     const session = {
       ...sessionSettle,
       topic: sessionTopic,
@@ -1150,11 +1140,8 @@
       receiverPublicKey,
     );
 
-<<<<<<< HEAD
-=======
     event.addTrace(EVENT_CLIENT_AUTHENTICATE_TRACES.create_authenticated_session_topic);
 
->>>>>>> 3557a0ca
     let session: SessionTypes.Struct | undefined;
     if (approvedMethods?.length > 0) {
       session = {
@@ -1182,13 +1169,10 @@
         transportType,
       };
 
-<<<<<<< HEAD
-      await this.client.core.relayer.subscribe(sessionTopic, { transportType });
-=======
       event.addTrace(EVENT_CLIENT_AUTHENTICATE_TRACES.subscribing_authenticated_session_topic);
 
       try {
-        await this.client.core.relayer.subscribe(sessionTopic);
+        await this.client.core.relayer.subscribe(sessionTopic, { transportType });
       } catch (error) {
         event.setError(
           EVENT_CLIENT_AUTHENTICATE_ERRORS.subscribe_authenticated_session_topic_failure,
@@ -1200,7 +1184,6 @@
         EVENT_CLIENT_AUTHENTICATE_TRACES.subscribe_authenticated_session_topic_success,
       );
 
->>>>>>> 3557a0ca
       await this.client.session.set(sessionTopic, session);
 
       event.addTrace(EVENT_CLIENT_AUTHENTICATE_TRACES.store_authenticated_session);
@@ -1211,24 +1194,6 @@
       });
     }
 
-<<<<<<< HEAD
-    await this.client.auth.requests.delete(id, { message: "fulfilled", code: 0 });
-    await this.client.core.pairing.activate({ topic: pendingRequest.pairingTopic });
-    await this.sendResult<"wc_sessionAuthenticate">({
-      topic: responseTopic,
-      id,
-      result: {
-        cacaos: auths,
-        responder: {
-          publicKey: senderPublicKey,
-          metadata: this.client.metadata,
-        },
-      },
-      encodeOpts,
-      throwOnFailedPublish: true,
-      appLink: this.getAppLinkIfEnabled(pendingRequest.requester.metadata, transportType),
-    });
-=======
     event.addTrace(EVENT_CLIENT_AUTHENTICATE_TRACES.publishing_authenticated_session_approve);
 
     try {
@@ -1244,6 +1209,7 @@
         },
         encodeOpts,
         throwOnFailedPublish: true,
+        appLink: this.getAppLinkIfEnabled(pendingRequest.requester.metadata, transportType),
       });
     } catch (error) {
       event.setError(
@@ -1254,10 +1220,8 @@
 
     await this.client.auth.requests.delete(id, { message: "fulfilled", code: 0 });
     await this.client.core.pairing.activate({ topic: pendingRequest.pairingTopic });
-
     this.client.core.eventClient.deleteEvent({ eventId: event.eventId });
 
->>>>>>> 3557a0ca
     return { session };
   };
 
@@ -1672,16 +1636,13 @@
     try {
       if (isJsonRpcRequest(payload)) {
         this.client.core.history.set(topic, payload);
-<<<<<<< HEAD
-        this.onRelayEventRequest({ topic, payload, attestation, transportType });
-=======
         this.onRelayEventRequest({
           topic,
           payload,
           attestation,
+          transportType,
           encryptedId: hashMessage(message),
         });
->>>>>>> 3557a0ca
       } else if (isJsonRpcResponse(payload)) {
         await this.client.core.history.resolve(payload);
         await this.onRelayEventResponse({ topic, payload, transportType });
@@ -1724,12 +1685,8 @@
   };
 
   private processRequest: EnginePrivate["onRelayEventRequest"] = async (event) => {
-<<<<<<< HEAD
-    const { topic, payload, attestation, transportType } = event;
-
-=======
-    const { topic, payload, attestation, encryptedId } = event;
->>>>>>> 3557a0ca
+    const { topic, payload, attestation, transportType, encryptedId } = event;
+
     const reqMethod = payload.method as JsonRpcTypes.WcMethod;
 
     if (this.shouldIgnorePairingRequest({ topic, requestMethod: reqMethod })) {
@@ -1750,14 +1707,13 @@
       case "wc_sessionDelete":
         return await this.onSessionDeleteRequest(topic, payload);
       case "wc_sessionRequest":
-<<<<<<< HEAD
-        return await this.onSessionRequest(topic, payload, transportType, attestation);
-      case "wc_sessionEvent":
-        return await this.onSessionEventRequest(topic, payload);
-      case "wc_sessionAuthenticate":
-        return await this.onSessionAuthenticateRequest(topic, payload, transportType, attestation);
-=======
-        return await this.onSessionRequest({ topic, payload, attestation, encryptedId });
+        return await this.onSessionRequest({
+          topic,
+          payload,
+          attestation,
+          encryptedId,
+          transportType,
+        });
       case "wc_sessionEvent":
         return await this.onSessionEventRequest(topic, payload);
       case "wc_sessionAuthenticate":
@@ -1766,8 +1722,8 @@
           payload,
           attestation,
           encryptedId,
+          transportType,
         });
->>>>>>> 3557a0ca
       default:
         return this.client.logger.info(`Unsupported request method ${reqMethod}`);
     }
@@ -2149,17 +2105,8 @@
     }
   };
 
-<<<<<<< HEAD
-  private onSessionRequest: EnginePrivate["onSessionRequest"] = async (
-    topic,
-    payload,
-    transportType,
-    attestation,
-  ) => {
-=======
   private onSessionRequest: EnginePrivate["onSessionRequest"] = async (args) => {
-    const { topic, payload, attestation, encryptedId } = args;
->>>>>>> 3557a0ca
+    const { topic, payload, attestation, encryptedId, transportType } = args;
     const { id, params } = payload;
     try {
       await this.isValidRequest({ topic, ...params });
@@ -2265,16 +2212,9 @@
   };
 
   private onSessionAuthenticateRequest: EnginePrivate["onSessionAuthenticateRequest"] = async (
-<<<<<<< HEAD
-    topic,
-    payload,
-    transportType,
-    attestation,
-=======
     args,
->>>>>>> 3557a0ca
   ) => {
-    const { topic, payload, attestation, encryptedId } = args;
+    const { topic, payload, attestation, encryptedId, transportType } = args;
     try {
       const { requester, authPayload, expiryTimestamp } = payload.params;
       const verifyContext = await this.getVerifyContext({
