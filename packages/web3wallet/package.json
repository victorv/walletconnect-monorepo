--- conflicted
+++ resolved
@@ -1,13 +1,8 @@
 {
   "name": "@walletconnect/web3wallet",
   "description": "Web3Wallet for WalletConnect Protocol",
-<<<<<<< HEAD
-  "version": "1.13.0",
+  "version": "1.14.2",
   "private": false,
-=======
-  "version": "1.14.2",
-  "private": true,
->>>>>>> df369189
   "author": "WalletConnect, Inc. <walletconnect.com>",
   "homepage": "https://github.com/walletconnect/walletconnect-monorepo/",
   "license": "Apache-2.0",
