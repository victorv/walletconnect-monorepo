--- conflicted
+++ resolved
@@ -60,11 +60,8 @@
   public abstract pairing: IPairing;
   public abstract verify: IVerify;
   public abstract echoClient: IEchoClient;
-<<<<<<< HEAD
   public abstract linkModeSupportedApps: string[];
-=======
   public abstract eventClient: IEventClient;
->>>>>>> 3557a0ca
 
   constructor(public opts?: CoreTypes.Options) {
     super();
