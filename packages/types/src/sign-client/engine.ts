--- conflicted
+++ resolved
@@ -52,11 +52,8 @@
   interface EventCallback<T extends JsonRpcRequest | JsonRpcResponse> {
     topic: string;
     payload: T;
-<<<<<<< HEAD
     transportType: RelayerTypes.MessageEvent["transportType"];
-=======
     attestation?: string;
->>>>>>> cbffdf9e
   }
 
   interface ConnectParams {
@@ -314,11 +311,8 @@
   onSessionRequest(
     topic: string,
     payload: JsonRpcRequest<JsonRpcTypes.RequestParams["wc_sessionRequest"]>,
-<<<<<<< HEAD
     transportType: RelayerTypes.MessageEvent["transportType"],
-=======
     attestation?: string,
->>>>>>> cbffdf9e
   ): Promise<void>;
 
   onSessionRequestResponse(
@@ -334,11 +328,8 @@
   onSessionAuthenticateRequest(
     topic: string,
     payload: JsonRpcRequest<JsonRpcTypes.RequestParams["wc_sessionAuthenticate"]>,
-<<<<<<< HEAD
     transportType: RelayerTypes.MessageEvent["transportType"],
-=======
     attestation?: string,
->>>>>>> cbffdf9e
   ): Promise<void>;
 
   onSessionAuthenticateResponse(
