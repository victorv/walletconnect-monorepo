--- conflicted
+++ resolved
@@ -312,21 +312,13 @@
     payload: JsonRpcRequest<JsonRpcTypes.RequestParams["wc_sessionDelete"]>,
   ): Promise<void>;
 
-<<<<<<< HEAD
-  onSessionRequest(
-    topic: string,
-    payload: JsonRpcRequest<JsonRpcTypes.RequestParams["wc_sessionRequest"]>,
-    transportType?: RelayerTypes.MessageEvent["transportType"],
-    attestation?: string,
-  ): Promise<void>;
-=======
   onSessionRequest(params: {
     topic: string;
     payload: JsonRpcRequest<JsonRpcTypes.RequestParams["wc_sessionRequest"]>;
+    transportType?: RelayerTypes.MessageEvent["transportType"];
     attestation?: string;
     encryptedId?: string;
   }): Promise<void>;
->>>>>>> 3557a0ca
 
   onSessionRequestResponse(
     topic: string,
@@ -338,21 +330,13 @@
     payload: JsonRpcRequest<JsonRpcTypes.RequestParams["wc_sessionEvent"]>,
   ): Promise<void>;
 
-<<<<<<< HEAD
-  onSessionAuthenticateRequest(
-    topic: string,
-    payload: JsonRpcRequest<JsonRpcTypes.RequestParams["wc_sessionAuthenticate"]>,
-    transportType?: RelayerTypes.MessageEvent["transportType"],
-    attestation?: string,
-  ): Promise<void>;
-=======
   onSessionAuthenticateRequest(params: {
     topic: string;
     payload: JsonRpcRequest<JsonRpcTypes.RequestParams["wc_sessionAuthenticate"]>;
+    transportType?: RelayerTypes.MessageEvent["transportType"];
     attestation?: string;
     encryptedId?: string;
   }): Promise<void>;
->>>>>>> 3557a0ca
 
   onSessionAuthenticateResponse(
     topic: string,
