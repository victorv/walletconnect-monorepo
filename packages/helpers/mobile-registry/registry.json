--- conflicted
+++ resolved
@@ -1,20 +1,19 @@
 [
   {
-<<<<<<< HEAD
+    "name": "Ledger Live",
+    "shortName": "Ledger Live",
+    "color": "rgb(255, 255, 255)",
+    "logo": "./logos/ledgerlive.png",
+    "universalLink": "",
+    "deepLink": "ledgerlive:"
+  }
+  {
      "name": "Mozi Wallete",
     "shortName": "Mozi",
     "color": "rgb(0, 30, 89)",
     "logo": "./logos/mozi.png",
     "universalLink": "https://www.moziwallet.com",
     "deepLink": "moziwallet:"
-=======
-    "name": "Ledger Live",
-    "shortName": "Ledger Live",
-    "color": "rgb(255, 255, 255)",
-    "logo": "./logos/ledgerlive.png",
-    "universalLink": "",
-    "deepLink": "ledgerlive:"
->>>>>>> f13622a3
   },
   {
     "name": "Rainbow",
