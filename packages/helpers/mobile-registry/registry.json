[
  {
    "name": "Rainbow",
    "shortName": "Rainbow",
    "color": "rgb(0, 30, 89)",
    "logo": "./logos/rainbow.png",
    "universalLink": "https://rnbwapp.com",
    "deepLink": "rainbow:"
  },
  {
    "name": "Trust Wallet",
    "shortName": "Trust",
    "color": "rgb(51, 117, 187)",
    "logo": "./logos/trust.png",
    "universalLink": "https://link.trustwallet.com",
    "deepLink": "trust:"
  },
  {
    "name": "Argent",
    "shortName": "Argent",
    "color": "rgb(255, 135, 91)",
    "logo": "./logos/argent.png",
    "universalLink": "https://argent.link/app",
    "deepLink": "argent://app"
  },
  {
    "name": "MetaMask",
    "shortName": "MetaMask",
    "color": "rgb(255, 255, 255)",
    "logo": "./logos/metamask.png",
    "universalLink": "https://metamask.app.link",
    "deepLink": "metamask:"
  },
  {
    "name": "Crypto.com DeFi Wallet",
    "shortName": "Crypto.com",
    "color": "rgb(17, 153, 250)",
    "logo": "./logos/crypto-defi.png",
    "universalLink": "",
    "deepLink": "cryptowallet:"
  },
  {
    "name": "Pillar Wallet",
    "shortName": "Pillar",
    "color": "rgb(255, 255, 255)",
    "logo": "./logos/pillar.png",
    "universalLink": "",
    "deepLink": "pillarwallet:"
  },
  {
    "name": "imToken",
    "shortName": "imToken",
    "color": "rgb(255, 255, 255)",
    "logo": "./logos/imToken.png",
    "universalLink": "",
    "deepLink": "imtokenv2:"
  },
  {
    "name": "TokenPocket",
    "shortName": "TokenPocket",
    "color": "rgb(41, 128, 254)",
    "logo": "./logos/tokenpocket.png",
    "universalLink": "",
    "deepLink": "tpoutside:"
  },
  {
    "name": "KyberSwap",
    "shortName": "KyberSwap",
    "color": "rgb(255, 255, 255)",
    "logo": "./logos/kyberswap.png",
    "universalLink": "https://kyberswapnew.app.link",
    "deepLink": "kyberswap:"
  },
  {
    "name": "Nash",
    "shortName": "Nash",
    "color": "rgb(0,82,243)",
    "logo": "./logos/nash.png",
    "universalLink": "https://nash.io/walletconnect",
    "deepLink": "nash:"
  },
  {
    "name": "MYKEY",
    "shortName": "MYKEY",
    "color": "rgb(255, 255, 255)",
    "logo": "./logos/mykey.png",
    "universalLink": "https://mykey.org",
    "deepLink": "mykeywalletconnect:"
  },
  {
    "name": "Math Wallet",
    "shortName": "Math",
    "color": "rgb(0, 30, 89)",
    "logo": "./logos/math.png",
    "universalLink": "https://www.mathwallet.org",
    "deepLink": "mathwallet:"
  },
  {
    "name": "ZelCore",
    "shortName": "ZelCore",
    "color": "rgb(35, 34, 32)",
    "logo": "./logos/zelcore.png",
    "universalLink": "https://link.zel.network",
    "deepLink": "zel:"
  },
  {
    "name": "EasyPocket",
    "shortName": "EasyPocket",
    "color": "rgb(17, 93, 251)",
    "logo": "./logos/easypocket.png",
    "universalLink": "https://wallet.easypocket.app",
    "deepLink": "easypocket:"
  },
  {
    "name": "SparkPoint Wallet",
    "shortName": "SparkPoint",
    "color": "rgb(20,67,95)",
    "logo": "./logos/sparkpoint.png",
    "universalLink": "https://sparkpoint.io",
    "deepLink": "sparkpoint:"
  },
  {
    "name": "Flare Wallet",
    "shortName": "Flare",
    "color": "rgb(31, 36, 59)",
    "logo": "./logos/flare.png",
    "universalLink": "https://flarewallet.io",
    "deepLink": "flare:"
  },
  {
    "name": "ONTO",
    "shortName": "ONTO",
    "color": "rgb(255, 255, 255)",
    "logo": "./logos/onto.png",
    "universalLink": "https://onto.app",
    "deepLink": "ontoprovider:"
  },
  {
    "name": "SafePal Wallet",
    "shortName": "SafePal",
    "color": "rgb(0, 128, 255)",
    "logo": "./logos/safepal.png",
    "universalLink": "link.safepal.io",
    "deepLink": "safepalwallet:"
  },
  {
<<<<<<< HEAD
    "name": "Tongue Wallet",
    "shortName": "Tongue",
    "color": "rgb(255, 49, 120)",
    "logo": "./logos/tongue.png",
    "universalLink": "https://www.tongue.fi",
    "deepLink": "tongue:"
=======
    "name": "Huobi Wallet",
    "shortName": "Huobi",
    "color": "rgb(45,101,248)",
    "logo": "./logos/huobiwallet.png",
    "universalLink": "https://www.huobiwallet.com",
    "deepLink": "huobiwallet:"
>>>>>>> e91170d5
  }
]<|MERGE_RESOLUTION|>--- conflicted
+++ resolved
@@ -144,20 +144,18 @@
     "deepLink": "safepalwallet:"
   },
   {
-<<<<<<< HEAD
     "name": "Tongue Wallet",
     "shortName": "Tongue",
     "color": "rgb(255, 49, 120)",
     "logo": "./logos/tongue.png",
     "universalLink": "https://www.tongue.fi",
     "deepLink": "tongue:"
-=======
+  },
     "name": "Huobi Wallet",
     "shortName": "Huobi",
     "color": "rgb(45,101,248)",
     "logo": "./logos/huobiwallet.png",
     "universalLink": "https://www.huobiwallet.com",
     "deepLink": "huobiwallet:"
->>>>>>> e91170d5
   }
 ]