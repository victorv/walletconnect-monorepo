--- conflicted
+++ resolved
@@ -16,7 +16,6 @@
     "deepLink": "metamask:"
   },
   {
-<<<<<<< HEAD
     "name": "Gnosis Safe",
     "color": "rgb(0, 140, 115)",
     "logo": "./logos/wallet-gnosis.png",
@@ -31,8 +30,6 @@
     "deepLink": "easypocket:"
   },
   {
-=======
->>>>>>> 91662126
     "name": "Argent",
     "shortName": "Argent",
     "color": "rgb(255, 135, 91)",
