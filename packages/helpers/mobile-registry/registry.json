[
  {
    "name": "Ledger Live",
    "shortName": "Ledger Live",
    "color": "rgb(255, 255, 255)",
    "logo": "./logos/ledgerlive.png",
    "universalLink": "",
    "deepLink": "ledgerlive:"
  }
  {
     "name": "Mozi Wallete",
    "shortName": "Mozi",
    "color": "rgb(0, 30, 89)",
    "logo": "./logos/mozi.png",
    "universalLink": "https://www.moziwallet.com",
    "deepLink": "moziwallet:"
  },
  {
    "name": "Rainbow",
    "shortName": "Rainbow",
    "color": "rgb(0, 30, 89)",
    "logo": "./logos/rainbow.png",
    "universalLink": "https://rnbwapp.com",
    "deepLink": "rainbow:"
  },
  {
    "name": "Trust Wallet",
    "shortName": "Trust",
    "color": "rgb(51, 117, 187)",
    "logo": "./logos/trust.png",
    "universalLink": "https://link.trustwallet.com",
    "deepLink": "trust:"
  },
  {
    "name": "Argent",
    "shortName": "Argent",
    "color": "rgb(255, 135, 91)",
    "logo": "./logos/argent.png",
    "universalLink": "https://argent.link/app",
    "deepLink": "argent://app"
  },
  {
    "name": "MetaMask",
    "shortName": "MetaMask",
    "color": "rgb(255, 255, 255)",
    "logo": "./logos/metamask.png",
    "universalLink": "https://metamask.app.link",
    "deepLink": "metamask:"
  },
  {
    "name": "Crypto.com DeFi Wallet",
    "shortName": "Crypto.com",
    "color": "rgb(17, 153, 250)",
    "logo": "./logos/crypto-defi.png",
    "universalLink": "https://wallet.crypto.com",
    "deepLink": "cryptowallet:"
  },
  {
    "name": "Pillar Wallet",
    "shortName": "Pillar",
    "color": "rgb(255, 255, 255)",
    "logo": "./logos/pillar.png",
    "universalLink": "",
    "deepLink": "pillarwallet:"
  },
  {
    "name": "imToken",
    "shortName": "imToken",
    "color": "rgb(255, 255, 255)",
    "logo": "./logos/imToken.png",
    "universalLink": "",
    "deepLink": "imtokenv2:"
  },
  {
    "name": "TokenPocket",
    "shortName": "TokenPocket",
    "color": "rgb(41, 128, 254)",
    "logo": "./logos/tokenpocket.png",
    "universalLink": "",
    "deepLink": "tpoutside:"
  },
  {
    "name": "KyberSwap",
    "shortName": "KyberSwap",
    "color": "rgb(255, 255, 255)",
    "logo": "./logos/kyberswap.png",
    "universalLink": "https://kyberswapnew.app.link",
    "deepLink": "kyberswap:"
  },
  {
    "name": "Huobi Wallet",
    "shortName": "Huobi",
    "color": "rgb(45,101,248)",
    "logo": "./logos/huobiwallet.png",
    "universalLink": "https://www.huobiwallet.com",
    "deepLink": "huobiwallet:"
  },
  {
    "name": "MYKEY",
    "shortName": "MYKEY",
    "color": "rgb(255, 255, 255)",
    "logo": "./logos/mykey.png",
    "universalLink": "https://mykey.org",
    "deepLink": "mykeywalletconnect:"
  },
  {
    "name": "Math Wallet",
    "shortName": "Math",
    "color": "rgb(0, 30, 89)",
    "logo": "./logos/math.png",
    "universalLink": "https://www.mathwallet.org",
    "deepLink": "mathwallet:"
  },
  {
    "name": "Nash",
    "shortName": "Nash",
    "color": "rgb(0,82,243)",
    "logo": "./logos/nash.png",
    "universalLink": "https://nash.io/walletconnect",
    "deepLink": "nash:"
  },
  {
    "name": "ZelCore",
    "shortName": "ZelCore",
    "color": "rgb(35, 34, 32)",
    "logo": "./logos/zelcore.png",
    "universalLink": "https://link.zel.network",
    "deepLink": "zel:"
  },
  {
    "name": "EasyPocket",
    "shortName": "EasyPocket",
    "color": "rgb(17, 93, 251)",
    "logo": "./logos/easypocket.png",
    "universalLink": "https://wallet.easypocket.app",
    "deepLink": "easypocket:"
  },
  {
    "name": "SparkPoint Wallet",
    "shortName": "SparkPoint",
    "color": "rgb(20,67,95)",
    "logo": "./logos/sparkpoint.png",
    "universalLink": "https://sparkpoint.io",
    "deepLink": "sparkpoint:"
  },
  {
    "name": "Flare Wallet",
    "shortName": "Flare",
    "color": "rgb(31, 36, 59)",
    "logo": "./logos/flare.png",
    "universalLink": "https://flarewallet.io",
    "deepLink": "flare:"
  },
  {
    "name": "ONTO",
    "shortName": "ONTO",
    "color": "rgb(255, 255, 255)",
    "logo": "./logos/onto.png",
    "universalLink": "https://onto.app",
    "deepLink": "ontoprovider:"
  },
  {
    "name": "SafePal Wallet",
    "shortName": "SafePal",
    "color": "rgb(0, 128, 255)",
    "logo": "./logos/safepal.png",
    "universalLink": "link.safepal.io",
    "deepLink": "safepalwallet:"
  },
  {
    "name": "Tongue Wallet",
    "shortName": "Tongue",
    "color": "rgb(255, 49, 120)",
    "logo": "./logos/tongue.png",
    "universalLink": "https://www.tongue.fi",
    "deepLink": "tongue:"
  },
  {
    "name": "RWallet",
    "shortName": "RWallet",
    "color": "rgb(255, 255, 255)",
    "logo": "./logos/rwallet.png",
    "universalLink": "https://www.rwallet.app",
    "deepLink": "rwallet:"
  },
  {
    "name": "PEAKDEFI Wallet",
    "shortName": "PEAKDEFI",
    "color": "rgb(255, 255, 255)",
    "logo": "./logos/peakdefi.png",
    "universalLink": "https://app.peakdefi.com/download",
    "deepLink": "peakdefiwallet:"
  },
  {
<<<<<<< HEAD
    "name": "CYBAVO Wallet",
    "shortName": "CYBAVO",
    "color": "rgb(255, 255, 255)",
    "logo": "./logos/cybavo.png",
    "universalLink": "https://cdn.cybavo.com",
    "deepLink": "cybavowallet:"
=======
    "name": "AToken Wallet",
    "shortName": "AToken",
    "color": "rgb(255, 255, 255)",
    "logo": "./logos/atoken.png",
    "universalLink": "https://www.atoken.com",
    "deepLink": "atoken:"
  },
  {
    "name": "Eidoo",
    "shortName": "Eidoo",
    "color": "rgb(55, 179, 159)",
    "logo": "./logos/eidoo.png",
    "universalLink": "https://eidoo.io/crypto-wallet",
    "deepLink": "eidoo:"
  },
  {
    "name": "GK",
    "shortName": "GK",
    "color": "rgb(255, 255, 255)",
    "logo": "./logos/gk.png",
    "universalLink": "",
    "deepLink": "gkwalletconnect:"
>>>>>>> dbdce7ee
  }
]<|MERGE_RESOLUTION|>--- conflicted
+++ resolved
@@ -192,14 +192,6 @@
     "deepLink": "peakdefiwallet:"
   },
   {
-<<<<<<< HEAD
-    "name": "CYBAVO Wallet",
-    "shortName": "CYBAVO",
-    "color": "rgb(255, 255, 255)",
-    "logo": "./logos/cybavo.png",
-    "universalLink": "https://cdn.cybavo.com",
-    "deepLink": "cybavowallet:"
-=======
     "name": "AToken Wallet",
     "shortName": "AToken",
     "color": "rgb(255, 255, 255)",
@@ -222,6 +214,13 @@
     "logo": "./logos/gk.png",
     "universalLink": "",
     "deepLink": "gkwalletconnect:"
->>>>>>> dbdce7ee
+  },
+  {  
+    "name": "CYBAVO Wallet",
+    "shortName": "CYBAVO",
+    "color": "rgb(255, 255, 255)",
+    "logo": "./logos/cybavo.png",
+    "universalLink": "https://cdn.cybavo.com",
+    "deepLink": "cybavowallet:"
   }
 ]